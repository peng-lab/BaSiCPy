--- conflicted
+++ resolved
@@ -4,15 +4,9 @@
 description = A python package for background and shading correction of optical microscopy images
 long_description = file: README.md
 long_description_content_type = text/markdown
-<<<<<<< HEAD
 url = https://github.com/peng-lab/BaSiCPy
-author = Lorenz Lamm, Tingying Peng, Mohammad Mirkazemi, Tim Morello
-author_email = tingying.peng@helmholtz-muenchen.de, Lorenz.lamm@helmholtz-muenchen.de
-=======
-url = https://github.com/peng-lab/PyBaSiC
-author = Lorenz Lamm, Tingying Peng, Mohammad Mirkazemi, Nicholas Schaub
+author = Lorenz Lamm, Tingying Peng, Mohammad Mirkazemi, Tim Morello, Nicholas Schaub
 author_email = tingying.peng@helmholtz-muenchen.de, Lorenz.lamm@helmholtz-muenchen.de, nick.schaub@nih.gov
->>>>>>> 8c846c6c
 license_file = LICENSE
 classifiers =
     Operating System :: OS Independent
@@ -24,11 +18,7 @@
     Programming Language :: Python :: 3.10
 keywords = background shading flatfield darkfield biology optical microscopy image  # TODO add illumination
 project_urls =
-<<<<<<< HEAD
     Bug Tracker = https://github.com/peng-lab/BaSiCPy/issues
-=======
-    Bug Tracker = https://github.com/peng-lab/PyBaSiC/issues
->>>>>>> 8c846c6c
 
 [options]
 packages = find:
@@ -50,14 +40,11 @@
     pybasic = pybasic.__main__:main
 
 [options.extras_require]
-<<<<<<< HEAD
 bench =
     jax
     jaxlib
     opencv-python
     scipy
-=======
->>>>>>> 8c846c6c
 dev =
     black
     darglint
@@ -77,14 +64,5 @@
     pre-commit
     pytest
     pytest-cov
-<<<<<<< HEAD
     scipy
-    xdoctest
-=======
-    xdoctest
-gpu =
-    tensorflow-gpu
-
-[flake8]
-docstring-convention = google
->>>>>>> 8c846c6c
+    xdoctest