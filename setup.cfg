[metadata]
name = BaSiCPy
version = file: VERSION
description = A python package for background and shading correction of optical microscopy images
long_description = file: README.md
long_description_content_type = text/markdown
url = https://github.com/peng-lab/BaSiCPy
author = Nicholas Schaub, Tim Morello, Tingying Peng, Yohsuke T. Fukai
author_email = nick.schaub@nih.gov, timothy.morello@downstate.edu, tingying.peng@helmholtz-muenchen.de, ysk@yfukai.net
license = MIT
license_files = LICENSE
classifiers =
    Development Status :: 4 - Beta
    License :: OSI Approved :: MIT License
    Operating System :: OS Independent
    Programming Language :: Python :: 3
    Programming Language :: Python :: 3 :: Only
keywords = background shading flatfield darkfield biology optical microscopy image illumination
project_urls =
    Bug Tracker = https://github.com/peng-lab/BaSiCPy/issues

[options]
packages = find:
install_requires =
    hyperactive>=4.4.0
    jax>=0.3.10,<=0.4.23  #
    jaxlib>=0.3.10,<=0.4.23  #,<=0.4.23 # to import jaxlib.xla_extension.XlaRuntimeError
    numpy
    pooch
    pydantic>=2.7.0,<3.0.0
    scikit-image
    scipy
python_requires = >=3.8
package_dir =
    = src

[options.packages.find]
where = src

[options.entry_points]
console_scripts =
    basicpy = basicpy.__main__:main

[options.extras_require]
bench =
<<<<<<< HEAD
=======
    jax
    jaxlib>=0.3.10,<=0.4.23  # to import jaxlib.xla_extension.XlaRuntimeError
>>>>>>> cba4a526
    scipy
dask =
    dask
dev =
    black
    bump2version
    darglint
    dask
    flake8
    flake8-alphabetize
    flake8-black
    flake8-docstrings
    flake8-isort
    flake8-markdown
    flake8-pytest
    isort
<<<<<<< HEAD
=======
    jax>=0.3.10,<=0.4.23  #
    jaxlib>=0.3.10,<=0.4.23 # to import jaxlib.xla_extension.XlaRuntimeError
>>>>>>> cba4a526
    mypy
    nox
    pre-commit
    pytest
    pytest-benchmark
    pytest-cov
    pytest-datadir
    scipy<1.13
    xdoctest

[isort]
profile = black<|MERGE_RESOLUTION|>--- conflicted
+++ resolved
@@ -29,7 +29,7 @@
     pooch
     pydantic>=2.7.0,<3.0.0
     scikit-image
-    scipy
+    scipy<1.13
 python_requires = >=3.8
 package_dir =
     = src
@@ -42,13 +42,6 @@
     basicpy = basicpy.__main__:main
 
 [options.extras_require]
-bench =
-<<<<<<< HEAD
-=======
-    jax
-    jaxlib>=0.3.10,<=0.4.23  # to import jaxlib.xla_extension.XlaRuntimeError
->>>>>>> cba4a526
-    scipy
 dask =
     dask
 dev =
@@ -64,11 +57,6 @@
     flake8-markdown
     flake8-pytest
     isort
-<<<<<<< HEAD
-=======
-    jax>=0.3.10,<=0.4.23  #
-    jaxlib>=0.3.10,<=0.4.23 # to import jaxlib.xla_extension.XlaRuntimeError
->>>>>>> cba4a526
     mypy
     nox
     pre-commit
@@ -76,7 +64,6 @@
     pytest-benchmark
     pytest-cov
     pytest-datadir
-    scipy<1.13
     xdoctest
 
 [isort]
