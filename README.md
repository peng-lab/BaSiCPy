# BaSiCPy
A python package for background and shading correction of optical microscopy images

[![PyPI](https://img.shields.io/pypi/v/basicpy.svg)](https://pypi.org/project/basicpy)
[![Status](https://img.shields.io/pypi/status/basicpy.svg)](https://pypi.org/project/basicpy/)
[![Python Version](https://img.shields.io/pypi/pyversions/basicpy.svg)](https://python.org)
[![License](https://img.shields.io/pypi/l/basicpy)](https://github.com/peng-lab/BaSiCPy/blob/main/LICENSE)
[![Tests](https://github.com/peng-lab/basicpy/workflows/CI/badge.svg)](https://github.com/peng-lab/basicpy/actions?workflow=CI)
[![pre-commit](https://img.shields.io/badge/pre--commit-enabled-brightgreen?logo=pre-commit&logoColor=white)](https://github.com/pre-commit/pre-commit)
[![Black](https://img.shields.io/badge/code%20style-black-000000.svg)](https://github.com/psf/black)
[![Read the Docs](https://img.shields.io/readthedocs/basicpy/latest.svg?label=Read%20the%20Docs)](https://basicpy.readthedocs.io/)
<!-- ALL-CONTRIBUTORS-BADGE:START - Do not remove or modify this section -->
[![All Contributors](https://img.shields.io/badge/all_contributors-5-orange.svg?style=flat-square)](#contributors-)
<!-- ALL-CONTRIBUTORS-BADGE:END -->

BaSiCPy is a python package for background and shading correction of optical microscopy images.
It is developed based on the Matlab version of [BaSiC](https://github.com/marrlab/BaSiC) tool with major improvements in the algorithm.

Reference:
- BaSiCPy: A robust and scalable shadow correction tool for optical microscopy images (in prep.)
- A BaSiC Tool for Background and Shading Correction of Optical Microscopy Images
  by Tingying Peng, Kurt Thorn, Timm Schroeder, Lichao Wang, Fabian J Theis, Carsten Marr\*, Nassir Navab\*, Nature Communication 8:14836 (2017). [doi: 10.1038/ncomms14836](http://www.nature.com/articles/ncomms14836).


## Simple examples

|Notebook|Description|Colab Link|
| :------------------------: |:---------------:| :---------------------------------------------------: |
| [timelapse_brightfield](https://github.com/peng-lab/BaSiCPy/tree/dev/docs/notebooks/timelapse_brightfield.ipynb)| 100 continuous brightfield frames of a time-lapse movie of differentiating mouse hematopoietic stem cells. | [![Open In Colab](https://colab.research.google.com/assets/colab-badge.svg)](https://colab.research.google.com/github/peng-lab/BaSiCPy/blob/dev/docs/notebooks/timelapse_brightfield.ipynb) |
| [timelapse_nanog](https://github.com/peng-lab/BaSiCPy/tree/dev/docs/notebooks/timelapse_nanog.ipynb)| 189 continuous fluorescence frames of a time-lapse movie of differentiating mouse embryonic stem cells, which move much more slower compared to the fast moving hematopoietic stem cells, resulting in a much larger correlation between frames. Note that in this challenging case, the automatic parameters are no longer optimal, so we use the manual parameter setting (larger smooth regularization on both flat-field and dark-field) to improve BaSiC’s performance. | [![Open In Colab](https://colab.research.google.com/assets/colab-badge.svg)](https://colab.research.google.com/github/peng-lab/BaSiCPy/blob/dev/docs/notebooks/timelapse_nanog.ipynb) |
| [WSI_brain](https://github.com/peng-lab/BaSiCPy/tree/dev/docs/notebooks/WSI_brain.ipynb)| you can stitch image tiles together to view the effect of shading correction | [![Open In Colab](https://colab.research.google.com/assets/colab-badge.svg)](https://colab.research.google.com/github/peng-lab/BaSiCPy/blob/dev/docs/notebooks/WSI_brain.ipynb) |

You can also find examples of running the package at [notebooks folder](https://github.com/peng-lab/BaSiCPy/tree/dev/docs/notebooks). Data used in the examples and a description can be downloaded from [Zenodo](https://doi.org/10.5281/zenodo.6334809).

---
## Usage

See [Read the Docs](https://basicpy.readthedocs.io/en/latest/) for the detailed usage.

## Installation

<<<<<<< HEAD
### For Mac (Intel chip), Linux or WSL2 users
=======
### For Mac, Linux or WSL2 users
>>>>>>> eff46ea7

 Install from PyPI

```console
pip install basicpy
```

or install the latest development version

```console
git clone https://github.com/peng-lab/BaSiCPy.git
cd BaSiCPy
pip install .
```

<<<<<<< HEAD
### For Mac users with M1 chip

BaSiCPy requires [`jax`](https://github.com/google/jax/),
which has potential build issue with M1 chips.
One easiest solution is using [Miniforge](https://github.com/conda-forge/miniforge)
as explained [here](https://github.com/google/jax/issues/5501).
In the Miniforge environment, please try the following:
```bash
pip install "jax[cpu]==0.3.22" jaxlib
=======
### For windows users

BaSiCPy requires [`jax`](https://github.com/google/jax/) which does not support Windows officially.
However, thanks to [cloudhan/jax-windows-builder](https://github.com/cloudhan/jax-windows-builder), we can install BaSiCPy as follows:
```
pip install "jax[cpu]===0.3.14" -f https://whls.blob.core.windows.net/unstable/index.html --use-deprecated legacy-resolver
>>>>>>> eff46ea7
pip install basicpy
```
For details and latest updates, see [this issue](https://github.com/google/jax/issues/438).

<<<<<<< HEAD
### For Windows users

BaSiCPy requires [`jax`](https://github.com/google/jax/) which does not support Windows officially.
However, thanks to [cloudhan/jax-windows-builder](https://github.com/cloudhan/jax-windows-builder), we can install BaSiCPy as follows:

```bash
pip install "jax[cpu]==0.3.14" -f https://whls.blob.core.windows.net/unstable/index.html --use-deprecated legacy-resolver
pip install basicpy
```
For details and latest updates, see [this issue](https://github.com/google/jax/issues/438).

=======
>>>>>>> eff46ea7
### Install with dev dependencies

```console
git clone https://github.com/peng-lab/BaSiCPy.git
cd BaSiCPy
python -m venv venv
source venv/bin/activate
pip install -e '.[dev]'
```

## Development

### bump2version

This repository uses [bump2version](https://github.com/c4urself/bump2version) to manage dependencies. New releases are pushed to PyPi in the CI pipeline when a new version is committed with a version tag and pushed to the repo.

The development flow should use the following process:
1. New features and bug fixes should be pushed to `dev`
2. When tests have passed a new development version is ready to be release, use `bump2version major|minor|patch`. This will commit and create a new version tag with the `-dev` suffix.
3. Additional fixes/features can be added to the current development release by using `bump2version build`.
4. Once the new bugs/features have been tested and a main release is ready, use `bump2version release` to remove the `-dev` suffix.

After creating a new tagged version, push to Github and the version will be built and pushed to PyPi.

### All-contributors

This repository uses [All Contributors](https://allcontributors.org/) to manage the contributor list. Please execute the following to add/update contributors.

```bash
yarn
yarn all-contributors add username contribution
yarn all-contributors generate # to reflect the changes to README.md
```

For the possible contribution types, see the [All Contributors documentation](https://allcontributors.org/docs/en/emoji-key).

## Contributors

### Current version
<!-- ALL-CONTRIBUTORS-LIST:START - Do not remove or modify this section -->
<!-- prettier-ignore-start -->
<!-- markdownlint-disable -->
<table>
  <tr>
    <td align="center"><a href="https://github.com/Nicholas-Schaub"><img src="https://avatars.githubusercontent.com/u/15925882?v=4?s=100" width="100px;" alt=""/><br /><sub><b>Nicholas-Schaub</b></sub></a><br /><a href="#projectManagement-Nicholas-Schaub" title="Project Management">📆</a> <a href="https://github.com/peng-lab/BaSiCPy/pulls?q=is%3Apr+reviewed-by%3ANicholas-Schaub" title="Reviewed Pull Requests">👀</a> <a href="#infra-Nicholas-Schaub" title="Infrastructure (Hosting, Build-Tools, etc)">🚇</a> <a href="https://github.com/peng-lab/BaSiCPy/commits?author=Nicholas-Schaub" title="Tests">⚠️</a> <a href="https://github.com/peng-lab/BaSiCPy/commits?author=Nicholas-Schaub" title="Code">💻</a> <a href="#ideas-Nicholas-Schaub" title="Ideas, Planning, & Feedback">🤔</a></td>
    <td align="center"><a href="https://github.com/tdmorello"><img src="https://avatars.githubusercontent.com/u/34800427?v=4?s=100" width="100px;" alt=""/><br /><sub><b>Tim Morello</b></sub></a><br /><a href="https://github.com/peng-lab/BaSiCPy/commits?author=tdmorello" title="Code">💻</a> <a href="https://github.com/peng-lab/BaSiCPy/commits?author=tdmorello" title="Documentation">📖</a> <a href="https://github.com/peng-lab/BaSiCPy/pulls?q=is%3Apr+reviewed-by%3Atdmorello" title="Reviewed Pull Requests">👀</a> <a href="https://github.com/peng-lab/BaSiCPy/commits?author=tdmorello" title="Tests">⚠️</a> <a href="#ideas-tdmorello" title="Ideas, Planning, & Feedback">🤔</a> <a href="#infra-tdmorello" title="Infrastructure (Hosting, Build-Tools, etc)">🚇</a></td>
    <td align="center"><a href="https://github.com/tying84"><img src="https://avatars.githubusercontent.com/u/11461947?v=4?s=100" width="100px;" alt=""/><br /><sub><b>Tingying Peng</b></sub></a><br /><a href="#data-tying84" title="Data">🔣</a> <a href="#financial-tying84" title="Financial">💵</a> <a href="#projectManagement-tying84" title="Project Management">📆</a> <a href="#talk-tying84" title="Talks">📢</a> <a href="https://github.com/peng-lab/BaSiCPy/commits?author=tying84" title="Code">💻</a></td>
    <td align="center"><a href="https://github.com/yfukai"><img src="https://avatars.githubusercontent.com/u/5919272?v=4?s=100" width="100px;" alt=""/><br /><sub><b>Yohsuke T. Fukai</b></sub></a><br /><a href="#research-yfukai" title="Research">🔬</a> <a href="https://github.com/peng-lab/BaSiCPy/commits?author=yfukai" title="Code">💻</a> <a href="#ideas-yfukai" title="Ideas, Planning, & Feedback">🤔</a> <a href="https://github.com/peng-lab/BaSiCPy/pulls?q=is%3Apr+reviewed-by%3Ayfukai" title="Reviewed Pull Requests">👀</a> <a href="https://github.com/peng-lab/BaSiCPy/commits?author=yfukai" title="Tests">⚠️</a> <a href="#question-yfukai" title="Answering Questions">💬</a> <a href="#infra-yfukai" title="Infrastructure (Hosting, Build-Tools, etc)">🚇</a></td>
    <td align="center"><a href="https://github.com/YuLiu-web"><img src="https://avatars.githubusercontent.com/u/70626217?v=4?s=100" width="100px;" alt=""/><br /><sub><b>YuLiu-web</b></sub></a><br /><a href="https://github.com/peng-lab/BaSiCPy/commits?author=YuLiu-web" title="Documentation">📖</a> <a href="#userTesting-YuLiu-web" title="User Testing">📓</a></td>
  </tr>
</table>

<!-- markdownlint-restore -->
<!-- prettier-ignore-end -->

<!-- ALL-CONTRIBUTORS-LIST:END -->

For details on the contribution roles, see the [documentation](https://basicpy.readthedocs.io/en/latest/contributors.html).


### Old version (`f3fcf19`), used as the reference implementation to check the approximate algorithm
- Lorenz Lamm (@LorenzLamm)
- Mohammad Mirkazemi (@Mirkazemi)<|MERGE_RESOLUTION|>--- conflicted
+++ resolved
@@ -39,11 +39,7 @@
 
 ## Installation
 
-<<<<<<< HEAD
 ### For Mac (Intel chip), Linux or WSL2 users
-=======
-### For Mac, Linux or WSL2 users
->>>>>>> eff46ea7
 
  Install from PyPI
 
@@ -58,8 +54,8 @@
 cd BaSiCPy
 pip install .
 ```
+For details and latest updates, see [this issue](https://github.com/google/jax/issues/438).
 
-<<<<<<< HEAD
 ### For Mac users with M1 chip
 
 BaSiCPy requires [`jax`](https://github.com/google/jax/),
@@ -69,19 +65,9 @@
 In the Miniforge environment, please try the following:
 ```bash
 pip install "jax[cpu]==0.3.22" jaxlib
-=======
-### For windows users
-
-BaSiCPy requires [`jax`](https://github.com/google/jax/) which does not support Windows officially.
-However, thanks to [cloudhan/jax-windows-builder](https://github.com/cloudhan/jax-windows-builder), we can install BaSiCPy as follows:
-```
-pip install "jax[cpu]===0.3.14" -f https://whls.blob.core.windows.net/unstable/index.html --use-deprecated legacy-resolver
->>>>>>> eff46ea7
 pip install basicpy
 ```
-For details and latest updates, see [this issue](https://github.com/google/jax/issues/438).
 
-<<<<<<< HEAD
 ### For Windows users
 
 BaSiCPy requires [`jax`](https://github.com/google/jax/) which does not support Windows officially.
@@ -93,8 +79,6 @@
 ```
 For details and latest updates, see [this issue](https://github.com/google/jax/issues/438).
 
-=======
->>>>>>> eff46ea7
 ### Install with dev dependencies
 
 ```console
