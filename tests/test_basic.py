--- conflicted
+++ resolved
@@ -21,14 +21,8 @@
     size = basic.working_size
     grid = np.meshgrid(*(2 * (np.linspace(-size // 2 + 1, size // 2, size),)))
 
-<<<<<<< HEAD
-    # Create the gradient (flatfield) with and offset (darkfield)
-    gradient = sum(d**2 for d in grid) ** (1 / 2) + 8
-=======
     # Create the parabolic gradient (flatfield) with and offset (darkfield)
-    gradient = sum(d**2 for d in grid)
     gradient = 0.01 * (np.max(gradient) - gradient) + 10
->>>>>>> bfbeda12
     gradient_int = gradient.astype(np.uint8)
 
     # Ground truth, for correctness checking
