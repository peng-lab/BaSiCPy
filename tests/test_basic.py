from basicpy import BaSiC
import numpy as np
import pytest
from skimage.transform import resize
from pathlib import Path


@pytest.fixture
def test_data():

    np.random.seed(42)  # answer to the meaning of life, should work here too

    n_images = 8
    basic = BaSiC(get_darkfield=False)

    """Generate a parabolic gradient to simulate uneven illumination"""
    # Create a gradient
    size = basic.working_size
    grid = np.meshgrid(*(2 * (np.linspace(-size // 2 + 1, size // 2, size),)))

    # Create the gradient (flatfield) with and offset (darkfield)
    gradient = sum(d ** 2 for d in grid) ** (1 / 2) + 8
    gradient_int = gradient.astype(np.uint8)

    # Ground truth, for correctness checking
    truth = gradient / gradient.mean()

    # Create an image stack and add poisson noise
    images = np.random.poisson(lam=gradient_int.flatten(), size=(n_images, size ** 2))
    images = images.transpose().reshape((size, size, n_images))

    return gradient, images, truth


# Ensure BaSiC initialization passes pydantic type checking
def test_basic_verify_init():

    basic = BaSiC()

    assert all([d == 128 for d in basic.darkfield.shape])
    assert all([d == 128 for d in basic.flatfield.shape])

    return


# Test BaSiC fitting function
def test_basic_fit(capsys, test_data):

    basic = BaSiC(get_darkfield=False)

    gradient, images, truth = test_data

    """Fit with BaSiC"""
    basic.fit(images)

    # TODO: Implement correctness checks

    # for human error checking
    # with capsys.disabled():
    #     print()
    #     print(truth[60:70, 60:70])
    #     print(basic.flatfield[60:70, 60:70])


# Test BaSiC transform function
def test_basic_transform(capsys, test_data):

    basic = BaSiC(get_darkfield=False)
    gradient, images, truth = test_data

    """Apply the shading model to the images"""
    # flatfield only
    basic.flatfield = gradient
    basic._flatfield = gradient
    corrected = basic.transform(images)
    corrected_error = corrected.mean()
    assert corrected_error < 0.5

    # with darkfield correction
    basic.darkfield = np.full(basic.flatfield.shape, 8)
    basic._darkfield = np.full(basic.flatfield.shape, 8)
    corrected = basic.transform(images)
    assert corrected.mean() < corrected_error

    """Test shortcut"""
    corrected = basic(images)
    assert corrected.mean() < corrected_error


def test_basic_transform_resize(capsys, test_data):

    basic = BaSiC(get_darkfield=False)
    gradient, images, truth = test_data

    images = resize(images, tuple(d * 2 for d in images.shape[:2]))
    truth = resize(truth, tuple(d * 2 for d in truth.shape[:2]))

    """Apply the shading model to the images"""
    # flatfield only
    basic.flatfield = gradient
    corrected = basic.transform(images)
    corrected_error = corrected.mean()
    assert corrected_error < 0.5

    # with darkfield correction
    basic.darkfield = np.full(basic.flatfield.shape, 8)
<<<<<<< HEAD
    corrected = basic.predict(images)
    assert corrected.mean() == corrected_error


def test_basic_save_model(tmp_path: Path):
    model_dir = tmp_path / "test_model"

    basic = BaSiC()

    # set profiles
    basic.flatfield = np.full((128, 128), 1, dtype=np.float64)
    basic.darkfield = np.full((128, 128), 2, dtype=np.float64)

    # save the model
    basic.save_model(model_dir)

    # check that the files exists
    assert (model_dir / "settings.json").exists()
    assert (model_dir / "profiles.npy").exists()

    # load files and check for expected content
    saved_profiles = np.load(model_dir / "profiles.npy")
    profiles = np.dstack((basic.flatfield, basic.darkfield))
    assert np.array_equal(saved_profiles, profiles)

    # TODO check settings contents

    # an error raises when the model folder exists
    with pytest.raises(FileExistsError):
        basic.save_model(model_dir)


def test_basic_load_model(tmp_path: Path):

    model_dir = tmp_path / "test_model"

    # raises error when folder not found
    with pytest.raises(FileNotFoundError):
        basic = BaSiC.load_model(tmp_path)

    # create and write mock settings to file
    json_raw = """\
{"epsilon": 0.2, "estimation_mode": "l0", "get_darkfield": false,
"lambda_darkfield": 0.0, "lambda_flatfield": 0.0, "max_iterations": 500,
"max_reweight_iterations": 10, "optimization_tol": 1e-06, "reweighting_tol": 0.001,
"varying_coeff": true, "working_size": 128}
"""
    with open(tmp_path / "settings.json", "w") as fp:
        fp.write(json_raw)

    # create and write mock profiles to file
    profiles = np.zeros((128, 128, 2), dtype=np.float64)
    # a way to ensure profiles end up in expected places
    profiles[..., 0] = 1
    profiles[..., 1] = 2
    np.save(tmp_path / "profiles.npy", profiles)

    # generate an instance from the serialized model
    basic = BaSiC.load_model(tmp_path)

    # check that the object was created
    assert isinstance(basic, BaSiC)

    # check that the profiles are in the right places
    assert np.array_equal(basic.flatfield, profiles[..., 0])
    assert np.array_equal(basic.darkfield, profiles[..., 1])

    # check that settings are not default
    assert basic.epsilon != BaSiC.__fields__["epsilon"].default
=======
    corrected = basic.transform(images)
    assert corrected.mean() == corrected_error
>>>>>>> 76ff9b36
<|MERGE_RESOLUTION|>--- conflicted
+++ resolved
@@ -104,8 +104,7 @@
 
     # with darkfield correction
     basic.darkfield = np.full(basic.flatfield.shape, 8)
-<<<<<<< HEAD
-    corrected = basic.predict(images)
+    corrected = basic.transform(images)
     assert corrected.mean() == corrected_error
 
 
@@ -173,8 +172,4 @@
     assert np.array_equal(basic.darkfield, profiles[..., 1])
 
     # check that settings are not default
-    assert basic.epsilon != BaSiC.__fields__["epsilon"].default
-=======
-    corrected = basic.transform(images)
-    assert corrected.mean() == corrected_error
->>>>>>> 76ff9b36
+    assert basic.epsilon != BaSiC.__fields__["epsilon"].default