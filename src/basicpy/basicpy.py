"""Main BaSiC class.

Todo:
    Keep examples up to date with changing API.
"""

# Core modules
from __future__ import annotations

import json
import logging
import os
import time
from concurrent.futures import ThreadPoolExecutor
from enum import Enum
from multiprocessing import cpu_count
from pathlib import Path
from typing import Dict, Iterable, Optional, Tuple, Union

import jax.numpy as jnp
<<<<<<< HEAD
=======

# FIXME change this to jax.xla.XlaRuntimeError
# when https://github.com/google/jax/pull/10676 gets merged
from jaxlib.xla_extension import XlaRuntimeError
>>>>>>> fb672848

# 3rd party modules
import numpy as np
from jax import device_put
from jax.image import ResizeMethod, resize
from jaxlib.xla_extension import XlaRuntimeError
from pydantic import BaseModel, Field, PrivateAttr
from skimage.transform import resize as _resize

from basicpy._jax_routines import ApproximateFit, LadmapFit
from basicpy.tools.dct_tools import JaxDCT

# Package modules
from basicpy.types import ArrayLike, PathLike

idct2d, dct2d = JaxDCT.idct2d, JaxDCT.dct2d
newax = jnp.newaxis

# from basicpy.tools.dct2d_tools import dct2d, idct2d
# from basicpy.tools.inexact_alm import inexact_alm_rspca_l1

# Get number of available threads to limit CPU thrashing
# From preadator: https://pypi.org/project/preadator/
if hasattr(os, "sched_getaffinity"):
    # On Linux, we can detect how many cores are assigned to this process.
    # This is especially useful when running in a Docker container, when the
    # number of cores is intentionally limited.
    NUM_THREADS = len(os.sched_getaffinity(0))  # type: ignore
else:
    # Default back to multiprocessing cpu_count, which is always going to count
    # the total number of cpus
    NUM_THREADS = cpu_count()

# initialize logger with the package name
logger = logging.getLogger(__name__)


class Device(Enum):

    cpu: str = "cpu"
    gpu: str = "gpu"
    tpu: str = "tpu"


class FittingMode(str, Enum):

    ladmap: str = "ladmap"
    approximate: str = "approximate"


# multiple channels should be handled by creating a `basic` object for each chan
class BaSiC(BaseModel):
    """A class for fitting and applying BaSiC illumination correction profiles."""

    baseline: Optional[np.ndarray] = Field(
        None,
        description="Holds the baseline for the shading model.",
        exclude=True,  # Don't dump to output json/yaml
    )
    darkfield: np.ndarray = Field(
        default_factory=lambda: np.zeros((128, 128), dtype=np.float64),
        description="Holds the darkfield component for the shading model.",
        exclude=True,  # Don't dump to output json/yaml
    )
    device: Device = Field(
        Device.cpu,
        description="Must be one of ['cpu','gpu','tpu'].",
        exclude=True,  # Don't dump to output json/yaml
    )
    fitting_mode: FittingMode = Field(
        FittingMode.ladmap, description="Must be one of ['ladmap', 'approximate']"
    )

    epsilon: float = Field(
        0.1,
        description="Weight regularization term.",
    )
    flatfield: np.ndarray = Field(
        default_factory=lambda: np.zeros((128, 128), dtype=np.float64),
        description="Holds the flatfield component for the shading model.",
        exclude=True,  # Don't dump to output json/yaml
    )
    get_darkfield: bool = Field(
        False,
        description="When True, will estimate the darkfield shading component.",
    )
    lambda_flatfield_coef: float = Field(
        1.0 / 400 * 0.5, description="Weight of the flatfield term in the Lagrangian."
    )
    lambda_darkfield_coef: float = Field(
        0.2, description="Relative weight of the darkfield term in the Lagrangian."
    )
    lambda_darkfield_sparse_coef: float = Field(
        0.2,
        description="Relative weight of the darkfield sparse term in the Lagrangian.",
    )
    max_iterations: int = Field(
        500,
        description="Maximum number of iterations for single optimization.",
    )
    max_reweight_iterations: int = Field(
        10,
        description="Maximum number of reweighting iterations.",
    )
    max_reweight_iterations_baseline: int = Field(
        5,
        description="Maximum number of reweighting iterations for baseline.",
    )
    max_workers: int = Field(
        NUM_THREADS,
        description="Maximum number of threads used for processing.",
        exclude=True,  # Don't dump to output json/yaml
    )
    rho: float = Field(1.5, description="Parameter rho for mu update.")
    mu_coef: float = Field(12.5, description="Coefficient for initial mu value.")
    max_mu_coef: float = Field(
        1e7, description="Maximum allowed value of mu, divided by the initial value."
    )
    optimization_tol: float = Field(
        1e-6,
        description="Optimization tolerance.",
    )
    optimization_tol_diff: float = Field(
        1e-3,
        description="Optimization tolerance for update diff.",
    )
    resize_method: ResizeMethod = Field(
        ResizeMethod.CUBIC,
        description="Resize method to use when downsampling images.",
    )
    reweighting_tol: float = Field(
        1e-2,
        description="Reweighting tolerance in mean absolute difference of images.",
    )
    sort_intensity: bool = Field(
        False,
        description="Wheather or not to sort the intensities of the image.",
    )
    working_size: Optional[Union[int, Iterable[int]]] = Field(
        128,
        description="Size for running computations. None means no rescaling.",
    )

    # Private attributes for internal processing
    _score: float = PrivateAttr(None)
    _reweight_score: float = PrivateAttr(None)
    _flatfield: np.ndarray = PrivateAttr(None)
    _darkfield: np.ndarray = PrivateAttr(None)
    _weight: float = PrivateAttr(None)
    _residual: float = PrivateAttr(None)
    _S: float = PrivateAttr(None)
    _B: float = PrivateAttr(None)
    _D_R: float = PrivateAttr(None)
    _D_Z: float = PrivateAttr(None)

    _settings_fname = "settings.json"
    _profiles_fname = "profiles.npy"

    class Config:

        arbitrary_types_allowed = True

    def __init__(self, **kwargs) -> None:
        """Initialize BaSiC with the provided settings."""

        log_str = f"Initializing BaSiC {id(self)} with parameters: \n"
        for k, v in kwargs.items():
            log_str += f"{k}: {v}\n"
        logger.info(log_str)

        super().__init__(**kwargs)

        if self.device is not Device.cpu:
            # TODO: sanity checks on device selection
            pass

    def __call__(
        self, images: np.ndarray, timelapse: bool = False
    ) -> Union[Tuple[np.ndarray, np.ndarray], np.ndarray]:
        """Shortcut for BaSiC.transform"""

        return self.transform(images, timelapse)

    def _resize(self, Im):
        """
        Resize the images to the working size.
        """
        if self.working_size is not None:
            if np.isscalar(self.working_size):
                working_shape = [self.working_size] * (Im.ndim - 2)
            else:
                if not Im.ndim - 2 == len(self.working_size):
                    raise ValueError(
                        "working_size must be a scalar or match the image dimensions"
                    )
                else:
                    working_shape = self.working_size
            Im = resize(Im, [*Im.shape[:2], *working_shape], self.resize_method)
        return Im

    def fit(
        self, images: np.ndarray, fitting_weight: Optional[np.ndarray] = None
    ) -> None:
        """
        Generate illumination correction profiles from images.

        Args:
            images: Input images to fit shading model.
                    Must be 3-dimensional array with dimension of (T,Y,X).
            fitting_weight: relative fitting weight for each pixel.
                    Higher value means more contribution to fitting.
                    Must has the same shape as images.

        Example:
            >>> from basicpy import BaSiC
            >>> from basicpy.tools import load_images
            >>> images = load_images('./images')
            >>> basic = BaSiC()  # use default settings
            >>> basic.fit(images)

        """

        ndim = images.ndim
        if images.ndim == 3:
            images = images[:, np.newaxis, ...]
        elif images.ndim == 4:
            if self.fitting_mode == FittingMode.approximate:
                raise ValueError(
                    "Only 3-dimensional images are accepted for the approximate mode."
                )
        else:
            raise ValueError("images must be 3 or 4-dimensional array")

        if fitting_weight is not None and fitting_weight.shape != images.shape:
            raise ValueError("fitting_weight must have the same shape as images.")

        logger.info("=== BaSiC fit started ===")
        start_time = time.monotonic()

        Im = device_put(images).astype(jnp.float32)
        Im = self._resize(Im)

        if fitting_weight is not None:
            Ws = device_put(fitting_weight).astype(jnp.float32)
            Ws = self._resize(Ws)
            # normalize relative weight to 0 to 1
            Ws_min = jnp.min(Ws)
            Ws_max = jnp.max(Ws)
            Ws = (Ws - Ws_min) / (Ws_max - Ws_min)
        else:
            Ws = jnp.ones_like(Im)

        # Im2 and Ws2 will possibly be sorted
        if self.sort_intensity:
            inds = jnp.argsort(Im, axis=0)
            Im2 = jnp.take_along_axis(Im, inds, axis=0)
            Ws2 = jnp.take_along_axis(Ws, inds, axis=0)
        else:
            Im2 = Im
            Ws2 = Ws

        mean_image = jnp.mean(Im2, axis=2)
        mean_image = mean_image / jnp.mean(Im2)
        mean_image_dct = dct2d(mean_image.T)
        lambda_flatfield = jnp.sum(jnp.abs(mean_image_dct)) * self.lambda_flatfield_coef

        # spectral_norm = jnp.linalg.norm(Im.reshape((Im.shape[0], -1)), ord=2)
        if self.fitting_mode == FittingMode.ladmap:
            try:
                spectral_norm = jnp.linalg.norm(Im2.reshape((Im2.shape[0], -1)), ord=2)
            except XlaRuntimeError:  # pragma: no cover
                # RESOURCE_EXHAUSTED: Out of memory case
                spectral_norm = np.linalg.norm(Im2.reshape((Im2.shape[0], -1)), ord=2)

        else:
            _temp = jnp.linalg.svd(Im2.reshape((Im2.shape[0], -1)), full_matrices=False)
            spectral_norm = _temp[1][0]

        init_mu = self.mu_coef / spectral_norm
        fit_params = self.dict()
        fit_params.update(
            dict(
                lambda_flatfield=lambda_flatfield,
                lambda_darkfield=lambda_flatfield * self.lambda_darkfield_coef,
                lambda_darkfield_sparse=lambda_flatfield
                * self.lambda_darkfield_sparse_coef,
                # matrix 2-norm (largest sing. value)
                init_mu=init_mu,
                max_mu=init_mu * self.max_mu_coef,
                D_Z_max=jnp.min(Im2),
                image_norm=jnp.linalg.norm(Im2.flatten(), ord=2),
            )
        )

        # Initialize variables
        W = jnp.ones_like(Im2, dtype=jnp.float32)
        last_S = None
        last_D = None
        S = None
        D = None
        B = None

        if self.fitting_mode == FittingMode.ladmap:
            fitting_step = LadmapFit(**fit_params)
        else:
            fitting_step = ApproximateFit(**fit_params)

        for i in range(self.max_reweight_iterations):
            logger.info(f"reweighting iteration {i}")
            if self.fitting_mode == FittingMode.approximate:
                S = jnp.zeros(Im2.shape[1:], dtype=jnp.float32)
            else:
                S = jnp.ones(Im2.shape[1:], dtype=jnp.float32)
            D_R = jnp.zeros(Im2.shape[1:], dtype=jnp.float32)
            D_Z = 0.0
            if self.fitting_mode == FittingMode.approximate:
                B = jnp.ones(Im2.shape[0], dtype=jnp.float32)
            else:
                B = jnp.mean(Im2, axis=(1, 2, 3))
            I_R = jnp.zeros(Im2.shape, dtype=jnp.float32)
            S, D_R, D_Z, I_R, B, norm_ratio, converged = fitting_step.fit(
                Im2,
                W,
                S,
                D_R,
                D_Z,
                B,
                I_R,
            )
            logger.info(f"single-step optimization score: {norm_ratio}.")
            logger.info(f"mean of S: {float(jnp.mean(S))}.")
            self._score = norm_ratio
            if not converged:
                logger.warning("single-step optimization did not converge.")
            self._S = S
            self._D_R = D_R
            self._B = B
            self._D_Z = D_Z
            D = fitting_step.calc_darkfield(S, D_R, D_Z)  # darkfield
            mean_S = jnp.mean(S)
            S = S / mean_S  # flatfields
            B = B * mean_S  # baseline
            I_B = B[:, newax, newax, newax] * S[newax, ...] + D[newax, ...]
            W = fitting_step.calc_weights(I_B, I_R) * Ws2

            self._weight = W
            self._residual = I_R

            logger.info(f"Iteration {i} finished.")
            if last_S is not None:
                mad_flatfield = jnp.sum(jnp.abs(S - last_S)) / jnp.sum(np.abs(last_S))
                if self.get_darkfield:
                    mad_darkfield = jnp.sum(jnp.abs(D - last_D)) / max(
                        jnp.sum(jnp.abs(last_D)), 1
                    )  # assumes the amplitude of darkfield is more than 1
                    self._reweight_score = max(mad_flatfield, mad_darkfield)
                else:
                    self._reweight_score = mad_flatfield
                logger.info(f"reweighting score: {self._reweight_score}")
                logger.info(f"elapsed time: {time.monotonic() - start_time} seconds")

                if self._reweight_score <= self.reweighting_tol:
                    logger.info("Reweighting converged.")
                    break
            if i == self.max_reweight_iterations - 1:
                logger.warning("Reweighting did not converge.")
            last_S = S
            last_D = D

        assert S is not None
        assert D is not None
        assert B is not None

        if self.sort_intensity:
            for i in range(self.max_reweight_iterations_baseline):
                B = jnp.ones(Im.shape[0], dtype=jnp.float32)
                if self.fitting_mode == FittingMode.approximate:
                    B = jnp.mean(Im, axis=(1, 2, 3))
                I_R = jnp.zeros(Im.shape, dtype=jnp.float32)
                logger.info(f"reweighting iteration for baseline {i}")
                I_R, B, norm_ratio, converged = fitting_step.fit_baseline(
                    Im,
                    W,
                    S,
                    D,
                    B,
                    I_R,
                )

                I_B = B[:, newax, newax, newax] * S[newax, ...] + D[newax, ...]
                W = fitting_step.calc_weights_baseline(I_B, I_R) * Ws
                self._weight = W
                self._residual = I_R
                logger.info(f"Iteration {i} finished.")

        if ndim == 3:
            self.flatfield = S[0]
            self.darkfield = D[0]
        else:
            self.flatfield = S
            self.darkfield = D
        self.baseline = B
        logger.info(
            f"=== BaSiC fit finished in {time.monotonic()-start_time} seconds ==="
        )

    def transform(
        self, images: np.ndarray, timelapse: bool = False
    ) -> Union[Tuple[np.ndarray, np.ndarray], np.ndarray]:
        """Apply profile to images.

        Todo:
            Add in baseline/timelapse correction.

        Args:
            images: input images to correct
            timelapse: calculate timelapse/photobleaching offsets. Currently
                does nothing.

        Returns:
            An array of the same size as images. If timelapse is True, returns
                a flat array of baseline corrections used in the calculations.

        Example:
            >>> basic.fit(images)
            >>> corrected = basic.transform(images)
            >>> for i, im in enumerate(corrected):
            ...     imsave(f"image_{i}.tif")
        """

        logger.info("=== BaSiC transform started ===")
        start_time = time.monotonic()

        # Convert to the correct format
        im_float = images.astype(np.float32)

        # Rescale the flatfield and darkfield
        if not np.array_equal(self.flatfield.shape, im_float.shape[1:]):
            self._flatfield = _resize(self.flatfield, images.shape[1:])
            self._darkfield = _resize(self.darkfield, images.shape[1:])
        else:
            self._flatfield = self.flatfield
            self._darkfield = self.darkfield

        # Initialize the output
        output = np.empty(images.shape, dtype=images.dtype)

        if timelapse:
            # calculate timelapse from input series
            ...

        def unshade(ins, outs, i, dark, flat):
            outs[i] = (ins[i] - dark) / flat

        logger.info(f"unshading in {self.max_workers} threads")
        # If one or fewer workers, don't user ThreadPool. Useful for debugging.
        if self.max_workers <= 1:
            for i in range(images.shape[0]):
                unshade(im_float, output, i, self._darkfield, self._flatfield)

        else:
            with ThreadPoolExecutor(self.max_workers) as executor:
                threads = executor.map(
                    lambda x: unshade(
                        im_float, output, x, self._darkfield, self._flatfield
                    ),
                    range(images.shape[0]),
                )

                # Get the result of each thread, this should catch thread errors
                for thread in threads:
                    assert thread is None

        logger.info(
            f"=== BaSiC transform finished in {time.monotonic()-start_time} seconds ==="
        )
        return output.astype(images.dtype)

    # REFACTOR large datasets will probably prefer saving corrected images to
    # files directly, a generator may be handy
    def fit_transform(
        self, images: ArrayLike, timelapse: bool = True
    ) -> Union[Tuple[np.ndarray, np.ndarray], np.ndarray]:
        """Fit and transform on data.

        Args:
            images: input images to fit and correct

        Returns:
            profiles and corrected images

        Example:
            >>> profiles, corrected = basic.fit_transform(images)
        """
        self.fit(images)
        corrected = self.transform(images, timelapse)

        # NOTE or only return corrected images and user can get profiles separately
        return corrected

    @property
    def score(self):
        """The BaSiC fit final score"""
        return self._score

    @property
    def reweight_score(self):
        """The BaSiC fit final reweighting score"""
        return self._reweight_score

    @property
    def settings(self) -> Dict:
        """Current settings.

        Returns:
            current settings
        """
        return self.dict()

    def save_model(self, model_dir: PathLike, overwrite: bool = False) -> None:
        """Save current model to folder.

        Args:
            model_dir: path to model directory

        Raises:
            FileExistsError: if model directory already exists"""
        path = Path(model_dir)

        try:
            path.mkdir()
        except FileExistsError:
            if not overwrite:
                raise FileExistsError("Model folder already exists.")

        # save settings
        with open(path / self._settings_fname, "w") as fp:
            # see pydantic docs for output options
            fp.write(self.json())

        # NOTE emit warning if profiles are all zeros? fit probably not run
        # save profiles
        profiles = np.dstack((self.flatfield, self.darkfield))
        np.save(path / self._profiles_fname, profiles)

    @classmethod
    def load_model(cls, model_dir: PathLike) -> BaSiC:
        """Create a new instance from a model folder."""
        path = Path(model_dir)

        if not path.exists():
            raise FileNotFoundError("Model directory not found.")

        with open(path / cls._settings_fname) as fp:
            model = json.load(fp)

        profiles = np.load(path / cls._profiles_fname)
        model["flatfield"] = profiles[..., 0]
        model["darkfield"] = profiles[..., 1]

        return BaSiC(**model)<|MERGE_RESOLUTION|>--- conflicted
+++ resolved
@@ -18,18 +18,14 @@
 from typing import Dict, Iterable, Optional, Tuple, Union
 
 import jax.numpy as jnp
-<<<<<<< HEAD
-=======
-
-# FIXME change this to jax.xla.XlaRuntimeError
-# when https://github.com/google/jax/pull/10676 gets merged
-from jaxlib.xla_extension import XlaRuntimeError
->>>>>>> fb672848
 
 # 3rd party modules
 import numpy as np
 from jax import device_put
 from jax.image import ResizeMethod, resize
+
+# FIXME change this to jax.xla.XlaRuntimeError
+# when https://github.com/google/jax/pull/10676 gets merged
 from jaxlib.xla_extension import XlaRuntimeError
 from pydantic import BaseModel, Field, PrivateAttr
 from skimage.transform import resize as _resize
