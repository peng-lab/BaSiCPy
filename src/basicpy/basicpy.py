"""Main BaSiC class.

Todo:
    Keep examples up to date with changing API.
"""

# Core modules
from __future__ import annotations

<<<<<<< HEAD
import logging
=======
import json
>>>>>>> b71ade30
import os
import time
from concurrent.futures import ThreadPoolExecutor
from enum import Enum
from multiprocessing import cpu_count
<<<<<<< HEAD
from typing import Dict, Iterable, Optional, Tuple, Union

import jax.numpy as jnp
=======
from pathlib import Path
from typing import Dict, Tuple, Union
import time
import logging
>>>>>>> b71ade30

# 3rd party modules
import numpy as np
from jax import device_put
from jax.image import ResizeMethod, resize
from pydantic import BaseModel, Field, PrivateAttr
from skimage.transform import resize as _resize

from basicpy._jax_routines import ApproximateFit, LadmapFit
from basicpy.tools.dct2d_tools import JaxDCT

# Package modules
<<<<<<< HEAD
from basicpy.types import ArrayLike
=======
from basicpy.tools import inexact_alm_rspca_l1
from basicpy.types import ArrayLike, PathLike
>>>>>>> b71ade30

idct2d, dct2d = JaxDCT.idct2d, JaxDCT.dct2d
newax = jnp.newaxis

# from basicpy.tools.dct2d_tools import dct2d, idct2d
# from basicpy.tools.inexact_alm import inexact_alm_rspca_l1

# Get number of available threads to limit CPU thrashing
# From preadator: https://pypi.org/project/preadator/
if hasattr(os, "sched_getaffinity"):
    # On Linux, we can detect how many cores are assigned to this process.
    # This is especially useful when running in a Docker container, when the
    # number of cores is intentionally limited.
    NUM_THREADS = len(os.sched_getaffinity(0))  # type: ignore
else:
    # Default back to multiprocessing cpu_count, which is always going to count
    # the total number of cpus
    NUM_THREADS = cpu_count()

# initialize logger with the package name
logger = logging.getLogger(__name__)


class Device(Enum):

    cpu: str = "cpu"
    gpu: str = "gpu"
    tpu: str = "tpu"


class FittingMode(Enum):

    ladmap: str = "ladmap"
    approximate: str = "approximate"


# multiple channels should be handled by creating a `basic` object for each chan
class BaSiC(BaseModel):
    """A class for fitting and applying BaSiC illumination correction profiles."""

    baseline: Optional[np.ndarray] = Field(
        None,
        description="Holds the baseline for the shading model.",
        exclude=True,  # Don't dump to output json/yaml
    )
    darkfield: np.ndarray = Field(
        default_factory=lambda: np.zeros((128, 128), dtype=np.float64),
        description="Holds the darkfield component for the shading model.",
        exclude=True,  # Don't dump to output json/yaml
    )
    device: Device = Field(
        Device.cpu,
        description="Must be one of ['cpu','gpu','tpu'].",
        exclude=True,  # Don't dump to output json/yaml
    )
    fitting_mode: FittingMode = Field(
        FittingMode.ladmap, description="Must be one of ['ladmap', 'approximate']"
    )

    epsilon: float = Field(
        0.1,
        description="Weight regularization term.",
    )
    flatfield: np.ndarray = Field(
        default_factory=lambda: np.zeros((128, 128), dtype=np.float64),
        description="Holds the flatfield component for the shading model.",
        exclude=True,  # Don't dump to output json/yaml
    )
    get_darkfield: bool = Field(
        False,
        description="When True, will estimate the darkfield shading component.",
    )
    lambda_flatfield_coef: float = Field(
        1.0 / 400 * 0.5, description="Weight of the flatfield term in the Lagrangian."
    )
    lambda_darkfield_coef: float = Field(
        0.2, description="Relative weight of the darkfield term in the Lagrangian."
    )
    max_iterations: int = Field(
        500,
        description="Maximum number of iterations for single optimization.",
    )
    max_reweight_iterations: int = Field(
        10,
        description="Maximum number of reweighting iterations.",
    )
    max_reweight_iterations_baseline: int = Field(
        5,
        description="Maximum number of reweighting iterations for baseline.",
    )
    max_workers: int = Field(
        NUM_THREADS,
        description="Maximum number of threads used for processing.",
        exclude=True,  # Don't dump to output json/yaml
    )
    rho: float = Field(1.5, description="Parameter rho for mu update.")
    mu_coef: float = Field(12.5, description="Coefficient for initial mu value.")
    max_mu_coef: float = Field(
        1e7, description="Maximum allowed value of mu, divided by the initial value."
    )
    optimization_tol: float = Field(
        1e-6,
        description="Optimization tolerance.",
    )
    resize_method: ResizeMethod = Field(
        ResizeMethod.CUBIC,
        description="Resize method to use when downsampling images.",
    )
    reweighting_tol: float = Field(
        1e-2,
        description="Reweighting tolerance in mean absolute difference of images.",
    )
    residual_weighting: bool = Field(
        False,
        description="Weighting by the residuals.",
    )
    sort_intensity: bool = Field(
        False,
        description="Wheather or not to sort the intensities of the image.",
    )
    working_size: Optional[Union[int, Iterable[int]]] = Field(
        128,
        description="Size for running computations. None means no rescaling.",
    )

    # Private attributes for internal processing
    _score: float = PrivateAttr(None)
    _reweight_score: float = PrivateAttr(None)
    _flatfield: np.ndarray = PrivateAttr(None)
    _darkfield: np.ndarray = PrivateAttr(None)
    _weight: float = PrivateAttr(None)
    _residual: float = PrivateAttr(None)
    _S: float = PrivateAttr(None)
    _B: float = PrivateAttr(None)
    _D_R: float = PrivateAttr(None)
    _D_Z: float = PrivateAttr(None)

    _settings_fname = "settings.json"
    _profiles_fname = "profiles.npy"

    class Config:

        arbitrary_types_allowed = True

    def __init__(self, **kwargs) -> None:
        """Initialize BaSiC with the provided settings."""

        log_str = f"Initializing BaSiC {id(self)} with parameters: \n"
        for k, v in kwargs.items():
            log_str += f"{k}: {v}\n"
        logger.info(log_str)

        super().__init__(**kwargs)

        if self.device is not Device.cpu:
            # TODO: sanity checks on device selection
            pass

    def __call__(
        self, images: np.ndarray, timelapse: bool = False
    ) -> Union[Tuple[np.ndarray, np.ndarray], np.ndarray]:
        """Shortcut for BaSiC.transform"""

        return self.transform(images, timelapse)

    def _resize(self, Im):
        """
        Resize the images to the working size.
        """
        if self.working_size is not None:
            if np.isscalar(self.working_size):
                working_shape = [self.working_size] * (Im.ndim - 1)
            else:
                if not Im.ndim - 1 == len(self.working_size):
                    raise ValueError(
                        "working_size must be a scalar or match the image dimensions"
                    )
                else:
                    working_shape = self.working_size
            Im = resize(Im, [Im.shape[0], *working_shape], self.resize_method)
        return Im

    def fit(self, images: np.ndarray) -> None:
        """
        Generate illumination correction profiles from images.

        Args:
            images: Input images to fit shading model.
                    Must be 3-dimensional array with dimension of (T,Y,X).

        Example:
            >>> from basicpy import BaSiC
            >>> from basicpy.tools import load_images
            >>> images = load_images('./images')
            >>> basic = BaSiC()  # use default settings
            >>> basic.fit(images)

        """
        logger.info("=== BaSiC fit started ===")
        start_time = time.monotonic()

        # TODO: sorted version and baseline calc.
        Im = device_put(images).astype(jnp.float32)
        Im = self._resize(Im)
        if self.sort_intensity:
            Im = jnp.sort(Im, axis=0)

        mean_image = jnp.mean(Im, axis=2)
        mean_image = mean_image / jnp.mean(Im)
        mean_image_dct = dct2d(mean_image.T)
        lambda_flatfield = jnp.sum(jnp.abs(mean_image_dct)) * self.lambda_flatfield_coef

        # spectral_norm = jnp.linalg.norm(Im.reshape((Im.shape[0], -1)), ord=2)
        if self.fitting_mode == FittingMode.ladmap:
            spectral_norm = jnp.linalg.norm(Im.reshape((Im.shape[0], -1)), ord=2)
        else:
            _temp = jnp.linalg.svd(Im.reshape((Im.shape[0], -1)), full_matrices=False)[
                1
            ]
            spectral_norm = _temp[0]

        init_mu = self.mu_coef / spectral_norm
        fit_params = self.dict()
        fit_params.update(
            dict(
                lambda_flatfield=lambda_flatfield,
                lambda_darkfield=lambda_flatfield * self.lambda_darkfield_coef,
                # matrix 2-norm (largest sing. value)
                init_mu=init_mu,
                max_mu=init_mu * self.max_mu_coef,
                D_Z_max=jnp.min(Im),
                image_norm=jnp.linalg.norm(Im.flatten(), ord=2),
            )
        )

        # Initialize variables
        W = jnp.ones_like(Im, dtype=jnp.float32)
        last_S = None
        last_D = None
        S = None
        D = None
        B = None

        if self.fitting_mode == FittingMode.ladmap:
            fitting_step = LadmapFit(**fit_params)
        else:
            fitting_step = ApproximateFit(**fit_params)

        for i in range(self.max_reweight_iterations):
            logger.info(f"reweighting iteration {i}")
            # TODO: loop jit
            # TODO: reusing last values?
            S = jnp.zeros(Im.shape[1:], dtype=jnp.float32)
            D_R = jnp.zeros(Im.shape[1:], dtype=jnp.float32)
            D_Z = 0.0
            B = jnp.ones(Im.shape[0], dtype=jnp.float32)
            I_R = jnp.zeros(Im.shape, dtype=jnp.float32)
            S, D_R, D_Z, I_R, B, norm_ratio, converged = fitting_step.fit(
                Im,
                W,
                S,
                D_R,
                D_Z,
                B,
                I_R,
            )
            logger.info(f"single-step optimization score: {norm_ratio}.")
            self._score = norm_ratio
            if not converged:
                logger.warning("single-step optimization did not converge.")
            self._S = S
            self._D_R = D_R
            self._B = B
            self._D_Z = D_Z
            D = fitting_step.calc_darkfield(S, D_R, D_Z)  # darkfield
            mean_S = jnp.mean(S)
            S = S / mean_S  # flatfields
            B = B * mean_S  # baseline
            I_B = B[:, newax, newax] * S[newax, ...] + D[newax, ...]
            W = fitting_step.calc_weights(I_B, I_R)

            self._weight = W
            self._residual = I_R

            logger.info(f"Iteration {i} finished.")
            if last_S is not None:
                mad_flatfield = jnp.sum(jnp.abs(S - last_S)) / jnp.sum(np.abs(last_S))
                if self.get_darkfield:
                    mad_darkfield = jnp.sum(jnp.abs(D - last_D)) / max(
                        jnp.sum(jnp.abs(last_D)), 1
                    )  # assumes the amplitude of darkfield is more than 1
                    self._reweight_score = max(mad_flatfield, mad_darkfield)
                else:
                    self._reweight_score = mad_flatfield
                logger.info(f"reweighting score: {self._reweight_score}")
                logger.info(f"elapsed time: {time.monotonic() - start_time} seconds")

                if self._reweight_score <= self.reweighting_tol:
                    logger.info("Reweighting converged.")
                    break
            if i == self.max_reweight_iterations - 1:
                logger.warning("Reweighting did not converge.")
            last_S = S
            last_D = D

        assert S is not None
        assert D is not None
        assert B is not None

        if self.sort_intensity:
            Im = device_put(images).astype(jnp.float32)
            Im = self._resize(Im)
            for i in range(self.max_reweight_iterations_baseline):
                B = jnp.ones(Im.shape[0], dtype=jnp.float32)
                if self.fitting_mode == FittingMode.approximate:
                    B = jnp.mean(Im, axis=(1, 2))
                I_R = jnp.zeros(Im.shape, dtype=jnp.float32)
                logger.info(f"reweighting iteration for baseline {i}")
                I_R, B, norm_ratio, converged = fitting_step.fit_baseline(
                    Im,
                    W,
                    S,
                    D,
                    B,
                    I_R,
                )
                I_B = B[:, newax, newax] * S[newax, ...] + D[newax, ...]
                W = fitting_step.calc_weights_baseline(I_B, I_R)
                self._weight = W
                self._residual = I_R
                logger.info(f"Iteration {i} finished.")

        self.flatfield = S
        self.darkfield = D
        self.baseline = B
        logger.info(
            f"=== BaSiC fit finished in {time.monotonic()-start_time} seconds ==="
        )

    def transform(
        self, images: np.ndarray, timelapse: bool = False
    ) -> Union[Tuple[np.ndarray, np.ndarray], np.ndarray]:
        """Apply profile to images.

        Todo:
            Add in baseline/timelapse correction.

        Args:
            images: input images to correct
            timelapse: calculate timelapse/photobleaching offsets. Currently
                does nothing.

        Returns:
            An array of the same size as images. If timelapse is True, returns
                a flat array of baseline corrections used in the calculations.

        Example:
            >>> basic.fit(images)
            >>> corrected = basic.transform(images)
            >>> for i, im in enumerate(corrected):
            ...     imsave(f"image_{i}.tif")
        """

        logger.info("=== BaSiC transform started ===")
        start_time = time.monotonic()

        # Convert to the correct format
        im_float = images.astype(np.float64)

        # Check the image size
        if not all(i == d for i, d in zip(self._flatfield.shape, images.shape)):
            self._flatfield = _resize(self.flatfield, images.shape[:2])
            self._darkfield = _resize(self.darkfield, images.shape[:2])

        # Initialize the output
        output = np.zeros(images.shape, dtype=images.dtype)

        if timelapse:
            # calculate timelapse from input series
            ...

        def unshade(ins, outs, i, dark, flat):
            outs[..., i] = (ins[..., i] - dark) / flat

        logger.info(f"unshading in {self.max_workers} threads")
        # If one or fewer workers, don't user ThreadPool. Useful for debugging.
        if self.max_workers <= 1:
            for i in range(images.shape[-1]):
                unshade(im_float, output, i, self._darkfield, self._flatfield)

        else:
            with ThreadPoolExecutor(self.max_workers) as executor:
                threads = executor.map(
                    lambda x: unshade(
                        im_float, output, x, self._darkfield, self._flatfield
                    ),
                    range(images.shape[-1]),
                )

                # Get the result of each thread, this should catch thread errors
                for thread in threads:
                    assert thread is None

        logger.info(
            f"=== BaSiC transform finished in {time.monotonic()-start_time} seconds ==="
        )
        return output.astype(images.dtype)

    # REFACTOR large datasets will probably prefer saving corrected images to
    # files directly, a generator may be handy
    def fit_transform(
        self, images: ArrayLike, timelapse: bool = True
    ) -> Union[Tuple[np.ndarray, np.ndarray], np.ndarray]:
        """Fit and transform on data.

        Args:
            images: input images to fit and correct

        Returns:
            profiles and corrected images

        Example:
            >>> profiles, corrected = basic.fit_transform(images)
        """
        self.fit(images)
        corrected = self.transform(images, timelapse)

        # NOTE or only return corrected images and user can get profiles separately
        return corrected

    @property
    def score(self):
        """The BaSiC fit final score"""
        return self._score

    @property
    def reweight_score(self):
        """The BaSiC fit final reweighting score"""
        return self._reweight_score

    @property
    def settings(self) -> Dict:
        """Current settings.

        Returns:
            current settings
        """
        return self.dict()

    def save_model(self, model_dir: PathLike, overwrite: bool = False) -> None:
        """Save current model to folder.

        Args:
            model_dir: path to model directory

        Raises:
            FileExistsError: if model directory already exists"""
        path = Path(model_dir)

        try:
            path.mkdir()
        except FileExistsError:
            if not overwrite:
                raise FileExistsError("Model folder already exists.")

        # save settings
        with open(path / self._settings_fname, "w") as fp:
            # see pydantic docs for output options
            fp.write(self.json())

        # NOTE emit warning if profiles are all zeros? fit probably not run
        # save profiles
        profiles = np.dstack((self.flatfield, self.darkfield))
        np.save(path / self._profiles_fname, profiles)

    @classmethod
    def load_model(cls, model_dir: PathLike) -> BaSiC:
        """Create a new instance from a model folder."""
        path = Path(model_dir)

        if not path.exists():
            raise FileNotFoundError("Model directory not found.")

        with open(path / cls._settings_fname) as fp:
            model = json.load(fp)

        profiles = np.load(path / cls._profiles_fname)
        model["flatfield"] = profiles[..., 0]
        model["darkfield"] = profiles[..., 1]

        return BaSiC(**model)<|MERGE_RESOLUTION|>--- conflicted
+++ resolved
@@ -7,26 +7,17 @@
 # Core modules
 from __future__ import annotations
 
-<<<<<<< HEAD
 import logging
-=======
 import json
->>>>>>> b71ade30
 import os
 import time
+from pathlib import Path
 from concurrent.futures import ThreadPoolExecutor
 from enum import Enum
 from multiprocessing import cpu_count
-<<<<<<< HEAD
 from typing import Dict, Iterable, Optional, Tuple, Union
 
 import jax.numpy as jnp
-=======
-from pathlib import Path
-from typing import Dict, Tuple, Union
-import time
-import logging
->>>>>>> b71ade30
 
 # 3rd party modules
 import numpy as np
@@ -39,12 +30,7 @@
 from basicpy.tools.dct2d_tools import JaxDCT
 
 # Package modules
-<<<<<<< HEAD
-from basicpy.types import ArrayLike
-=======
-from basicpy.tools import inexact_alm_rspca_l1
 from basicpy.types import ArrayLike, PathLike
->>>>>>> b71ade30
 
 idct2d, dct2d = JaxDCT.idct2d, JaxDCT.dct2d
 newax = jnp.newaxis
