--- conflicted
+++ resolved
@@ -525,20 +525,6 @@
         # Real Image = (Image - D_l) / S_l
 
         if timelapse:
-<<<<<<< HEAD
-            if timelapse == "max":
-                baseline = self.baseline - self.baseline.max()
-                logger.debug("Normalizing frame intensities to max baseline")
-            elif timelapse == "mean":
-                baseline = self.baseline - self.baseline.mean()
-                logger.debug("Normalizing frame intensities to mean baseline")
-            else:
-                baseline = self.baseline
-                logger.debug("Normalizing frame intensities to baseline")
-            output = (im_float - self.darkfield[np.newaxis]) / self.flatfield[
-                np.newaxis
-            ] - baseline[:, np.newaxis, np.newaxis]
-=======
             if timelapse is True:
                 timelapse = TimelapseTransformMode.multiplicative
             baseline_inds = tuple([slice(None)] + ([np.newaxis] * (im_float.ndim - 1)))
@@ -551,7 +537,6 @@
                     self.flatfield[np.newaxis] * self.baseline[baseline_inds]
                 )
                 output = im_float - self.darkfield[np.newaxis] - baseline_flatfield
->>>>>>> 9bef4d33
         else:
             output = (im_float - self.darkfield[np.newaxis]) / self.flatfield[
                 np.newaxis
