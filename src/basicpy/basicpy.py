"""Main BaSiC class.

Todo:
    Keep examples up to date with changing API.
"""

# Core modules
from __future__ import annotations

import os
from concurrent.futures import ThreadPoolExecutor
from enum import Enum
from multiprocessing import cpu_count
<<<<<<< HEAD
from typing import Dict, Iterable, Tuple, Union, Optional
=======
from typing import Dict, Tuple, Union
import time
import logging
>>>>>>> 727ebb0d

# 3rd party modules
import numpy as np
from jax import device_put
import jax.numpy as jnp
from jax.image import resize, ResizeMethod
from pydantic import BaseModel, Field, PrivateAttr
from skimage.transform import resize as _resize

# Package modules
from basicpy.types import ArrayLike
from basicpy.tools.dct2d_tools import JaxDCT
from basicpy._jax_routines import LadmapFit, ApproximateFit

idct2d, dct2d = JaxDCT.idct2d, JaxDCT.dct2d
newax = jnp.newaxis

# from basicpy.tools.dct2d_tools import dct2d, idct2d
# from basicpy.tools.inexact_alm import inexact_alm_rspca_l1

# Get number of available threads to limit CPU thrashing
# From preadator: https://pypi.org/project/preadator/
if hasattr(os, "sched_getaffinity"):
    # On Linux, we can detect how many cores are assigned to this process.
    # This is especially useful when running in a Docker container, when the
    # number of cores is intentionally limited.
    NUM_THREADS = len(os.sched_getaffinity(0))  # type: ignore
else:
    # Default back to multiprocessing cpu_count, which is always going to count
    # the total number of cpus
    NUM_THREADS = cpu_count()

# initialize logger with the package name
logger = logging.getLogger(__name__)


class Device(Enum):

    cpu: str = "cpu"
    gpu: str = "gpu"
    tpu: str = "tpu"


class FittingMode(Enum):

    ladmap: str = "ladmap"
    approximate: str = "approximate"


# multiple channels should be handled by creating a `basic` object for each chan
class BaSiC(BaseModel):
    """A class for fitting and applying BaSiC illumination correction profiles."""

    baseline: Optional[np.ndarray] = Field(
        None,
        description="Holds the baseline for the shading model.",
        exclude=True,  # Don't dump to output json/yaml
    )
    darkfield: np.ndarray = Field(
        default_factory=lambda: np.zeros((128, 128), dtype=np.float64),
        description="Holds the darkfield component for the shading model.",
        exclude=True,  # Don't dump to output json/yaml
    )
    device: Device = Field(
        Device.cpu,
        description="Must be one of ['cpu','gpu','tpu'].",
        exclude=True,  # Don't dump to output json/yaml
    )
    fitting_mode: FittingMode = Field(
        FittingMode.ladmap, description="Must be one of ['ladmap', 'approximate']"
    )

    epsilon: float = Field(
        0.1,
        description="Weight regularization term.",
    )
    flatfield: np.ndarray = Field(
        default_factory=lambda: np.zeros((128, 128), dtype=np.float64),
        description="Holds the flatfield component for the shading model.",
        exclude=True,  # Don't dump to output json/yaml
    )
    get_darkfield: bool = Field(
        False,
        description="When True, will estimate the darkfield shading component.",
    )
    lambda_flatfield_coef: float = Field(
        1.0 / 400 * 0.5, description="Weight of the flatfield term in the Lagrangian."
    )
    lambda_darkfield_coef: float = Field(
        0.2, description="Relative weight of the darkfield term in the Lagrangian."
    )
    max_iterations: int = Field(
        500,
        description="Maximum number of iterations for single optimization.",
    )
    max_reweight_iterations: int = Field(
        10,
        description="Maximum number of reweighting iterations.",
    )
    max_workers: int = Field(
        NUM_THREADS,
        description="Maximum number of threads used for processing.",
        exclude=True,  # Don't dump to output json/yaml
    )
    rho: float = Field(1.5, description="Parameter rho for mu update.")
    mu_coef: float = Field(12.5, description="Coefficient for initial mu value.")
    max_mu_coef: float = Field(
        1e7, description="Maximum allowed value of mu, divided by the initial value."
    )
    optimization_tol: float = Field(
        1e-6,
        description="Optimization tolerance.",
    )
    resize_method: ResizeMethod = Field(
        ResizeMethod.CUBIC,
        description="Resize method to use when downsampling images.",
    )
    reweighting_tol: float = Field(
        1e-2,
        description="Reweighting tolerance in mean absolute difference of images.",
    )
    residual_weighting: bool = Field(
        False,
        description="Weighting by the residuals.",
    )
    sort_intensity: bool = Field(
        False,
        description="Wheather or not to sort the intensities of the image.",
    )
    working_size: Optional[Union[int, Iterable[int]]] = Field(
        128,
        description="Size for running computations. None means no rescaling.",
    )

    # Private attributes for internal processing
    _score: float = PrivateAttr(None)
    _reweight_score: float = PrivateAttr(None)
    _flatfield: np.ndarray = PrivateAttr(None)
    _darkfield: np.ndarray = PrivateAttr(None)
    _weight: float = PrivateAttr(None)
    _residual: float = PrivateAttr(None)

    class Config:

        arbitrary_types_allowed = True

    def __init__(self, **kwargs) -> None:
        """Initialize BaSiC with the provided settings."""

        log_str = f"Initializing BaSiC {id(self)} with parameters: \n"
        for k, v in kwargs.items():
            log_str += f"{k}: {v}\n"
        logger.info(log_str)

        super().__init__(**kwargs)

        if self.working_size != 128:
            self.darkfield = np.zeros((self.working_size,) * 2, dtype=np.float64)
            self.flatfield = np.zeros((self.working_size,) * 2, dtype=np.float64)

        # Initialize the internal cache
        self._darkfield = np.zeros((self.working_size,) * 2, dtype=np.float64)
        self._flatfield = np.zeros((self.working_size,) * 2, dtype=np.float64)

        if self.device is not Device.cpu:
            # TODO: sanity checks on device selection
            pass

    def __call__(
        self, images: np.ndarray, timelapse: bool = False
    ) -> Union[Tuple[np.ndarray, np.ndarray], np.ndarray]:
        """Shortcut for BaSiC.transform"""

        return self.transform(images, timelapse)

    def _resize(self, Im):
        """
        Resize the images to the working size.
        """
        if self.working_size is not None:
            if np.isscalar(self.working_size):
                working_shape = [self.working_size] * (Im.ndim - 1)
            else:
                if not Im.ndim - 1 == len(self.working_size):
                    raise ValueError(
                        "working_size must be a scalar or match the image dimensions"
                    )
                else:
                    working_shape = self.working_size
            Im = resize(Im, [Im.shape[0], *working_shape], self.resize_method)
        return Im

    def fit(self, images: np.ndarray) -> None:
        """
        Generate illumination correction profiles from images.

        Args:
            images: Input images to fit shading model.
                    Must be 3-dimensional array with dimension of (T,Y,X).

        Example:
            >>> from basicpy import BaSiC
            >>> from basicpy.tools import load_images
            >>> images = load_images('./images')
            >>> basic = BaSiC()  # use default settings
            >>> basic.fit(images)

        """
<<<<<<< HEAD
        # TODO: sorted version and baseline calc.
        Im = device_put(images).astype(jnp.float32)
        Im = self._resize(Im)
        if self.sort_intensity:
            Im = jnp.sort(Im, axis=0)

        mean_image = jnp.mean(Im, axis=2)
        mean_image = mean_image / jnp.mean(Im)
        mean_image_dct = dct2d(mean_image.T)
        lambda_flatfield = jnp.sum(jnp.abs(mean_image_dct)) * self.lambda_flatfield_coef

        spectral_norm = jnp.linalg.norm(Im.reshape((Im.shape[0], -1)), ord=2)
        init_mu = self.mu_coef / spectral_norm
        fit_params = self.dict()
        fit_params.update(
            dict(
                lambda_flatfield=lambda_flatfield,
                lambda_darkfield=lambda_flatfield * self.lambda_darkfield_coef,
                # matrix 2-norm (largest sing. value)
                init_mu=init_mu,
                max_mu=init_mu * self.max_mu_coef,
                D_Z_max=jnp.min(Im),
                image_norm=jnp.linalg.norm(Im.flatten(), ord=2),
=======
        assert images.ndim == 3

        logger.info("=== BaSiC fit started ===")
        start_time = time.monotonic()
        # Resize the images
        images = images.astype(np.float64)
        working_shape = (self.working_size, self.working_size, images.shape[2])
        D = resize(
            images, (working_shape), order=1, mode="symmetric", preserve_range=True
        )

        # Get initial frequencies
        D_mean = D.mean(axis=2)
        D_mean /= D_mean.mean()
        W_D_mean = dct(dct(D_mean, norm="ortho").T, norm="ortho")

        # Set lambdas if null
        if self.lambda_flatfield == 0:
            self.lambda_flatfield = np.sum(np.abs(W_D_mean)) / 400 * 0.5
        if self.lambda_darkfield == 0:
            self.lambda_darkfield = self.lambda_flatfield * 0.2

        D = np.sort(D, axis=2)

        X_A_offset = np.zeros(D.shape[:2])
        weight = np.ones(D.shape)

        # TODO: The original implementation includes a segmentation argument.
        # if segmentation is not None:
        #     segmentation = np.array(segmentation)
        #     segmentation = np.transpose(segmentation, (1, 2, 0))
        #     for i in range(weight.shape[2]):
        #         weight[segmentation] = 1e-6
        #     # weight[options.segmentation] = 1e-6

        flatfield_last = np.ones(D.shape[:2])
        darkfield_last = np.random.randn(*D.shape[:2])

        for reweighting_iter in range(self.max_reweight_iterations):
            logger.info(f"reweighting iteration {reweighting_iter}")
            reweighting_iter += 1

            # TODO: Included in the original code
            # if initial_flatfield:
            #     # TODO: implement inexact_alm_rspca_l1_intflat?
            #     raise IOError("Initial flatfield option not implemented yet!")
            # else:
            X_k_A, X_k_E, X_k_A_offset, self._score = inexact_alm_rspca_l1(
                D, weight=weight, **self.dict(include=self._alm_settings)
>>>>>>> 727ebb0d
            )
        )

        # Initialize variables
        W = jnp.ones_like(Im, dtype=jnp.float32)
        last_S = None
        last_D = None
        S = None
        D = None
        B = None

        if self.fitting_mode == FittingMode.ladmap:
            fitting_step = LadmapFit(**fit_params)
        else:
            fitting_step = ApproximateFit(**fit_params)

        for i in range(self.max_reweight_iterations):
            # TODO: loop jit?
            # TODO: reusing last values?
            S = jnp.zeros(Im.shape[1:], dtype=jnp.float32)
            D_R = jnp.zeros(Im.shape[1:], dtype=jnp.float32)
            D_Z = 0.0
            B = jnp.ones(Im.shape[0], dtype=jnp.float32)
            I_R = jnp.zeros(Im.shape, dtype=jnp.float32)
            S, D_R, D_Z, I_R, B, norm_ratio, converged = fitting_step(
                Im,
                W,
                S,
                D_R,
                D_Z,
                B,
                I_R,
            )
<<<<<<< HEAD
            self._score = norm_ratio
            # TODO: warn if not converged
            mean_S = jnp.mean(S)
            S = S / mean_S  # flatfields
            B = B * mean_S  # baseline
            D = fitting_step.calc_darkfield(S, D_R, D_Z)  # darkfield
            I_B = B[:, newax, newax] * S[newax, ...] + D_R[newax, ...] + D_Z
            W = fitting_step.calc_weights(I_B, I_R)

            self._weight = W
            self._residual = I_R

            if last_S is not None:
                mad_flatfield = jnp.sum(jnp.abs(S - last_S)) / jnp.sum(np.abs(last_S))
                if self.get_darkfield:
                    mad_darkfield = jnp.sum(jnp.abs(D - last_D)) / max(
                        jnp.sum(jnp.abs(last_D)), 1
                    )  # assumes the amplitude of darkfield is more than 1
                    self._reweight_score = max(mad_flatfield, mad_darkfield)
                else:
                    self._reweight_score = mad_flatfield
                if self._reweight_score <= self.reweighting_tol:
                    break
            last_S = S
            last_D = D

        if self.sort_intensity:
            B = fitting_step.calc_baseline(S, D_R, D_Z)

        self.flatfield = S
        self.darkfield = D
        self.baseline = B
=======
            temp_diff = np.sum(np.abs(darkfield_current - darkfield_last))
            if temp_diff < 1e-7:
                mad_darkfield = 0
            else:
                mad_darkfield = temp_diff / np.maximum(
                    np.sum(np.abs(darkfield_last)), 1e-6
                )
            flatfield_last = flatfield_current
            darkfield_last = darkfield_current
            self._reweight_score = np.maximum(mad_flatfield, mad_darkfield)
            logger.info(f"Iteration {reweighting_iter} finished.")
            logger.info(f"reweighting score: {self._reweight_score}")
            logger.info(f"elapsed time: {time.monotonic() - start_time} seconds")
            if self._reweight_score <= self.reweighting_tol:
                logger.info("Reweighting converged.")
                break
            if reweighting_iter == self.max_reweight_iterations - 1:
                logger.warning("Reweighting did not converge.")

        shading = np.mean(X_A, 2) - X_A_offset
        self.flatfield = shading / shading.mean()

        if self.get_darkfield:
            self.darkfield = X_A_offset

        self._darkfield = self.darkfield
        self._flatfield = self.flatfield
        logger.info(
            f"=== BaSiC fit finished in {time.monotonic()-start_time} seconds ==="
        )
>>>>>>> 727ebb0d

    def transform(
        self, images: np.ndarray, timelapse: bool = False
    ) -> Union[Tuple[np.ndarray, np.ndarray], np.ndarray]:
        """Apply profile to images.

        Todo:
            Add in baseline/timelapse correction.

        Args:
            images: input images to correct
            timelapse: calculate timelapse/photobleaching offsets. Currently
                does nothing.

        Returns:
            An array of the same size as images. If timelapse is True, returns
                a flat array of baseline corrections used in the calculations.

        Example:
            >>> basic.fit(images)
            >>> corrected = basic.transform(images)
            >>> for i, im in enumerate(corrected):
            ...     imsave(f"image_{i}.tif")
        """

        logger.info("=== BaSiC transform started ===")
        start_time = time.monotonic()

        # Convert to the correct format
        im_float = images.astype(np.float64)

        # Check the image size
        if not all(i == d for i, d in zip(self._flatfield.shape, images.shape)):
            self._flatfield = _resize(self.flatfield, images.shape[:2])
            self._darkfield = _resize(self.darkfield, images.shape[:2])

        # Initialize the output
        output = np.zeros(images.shape, dtype=images.dtype)

        if timelapse:
            # calculate timelapse from input series
            ...

        def unshade(ins, outs, i, dark, flat):
            outs[..., i] = (ins[..., i] - dark) / flat

        logger.info(f"unshading in {self.max_workers} threads")
        # If one or fewer workers, don't user ThreadPool. Useful for debugging.
        if self.max_workers <= 1:
            for i in range(images.shape[-1]):
                unshade(im_float, output, i, self._darkfield, self._flatfield)

        else:
            with ThreadPoolExecutor(self.max_workers) as executor:
                threads = executor.map(
                    lambda x: unshade(
                        im_float, output, x, self._darkfield, self._flatfield
                    ),
                    range(images.shape[-1]),
                )

                # Get the result of each thread, this should catch thread errors
                for thread in threads:
                    assert thread is None

        logger.info(
            f"=== BaSiC transform finished in {time.monotonic()-start_time} seconds ==="
        )
        return output.astype(images.dtype)

    # REFACTOR large datasets will probably prefer saving corrected images to
    # files directly, a generator may be handy
    def fit_transform(
        self, images: ArrayLike, timelapse: bool = True
    ) -> Union[Tuple[np.ndarray, np.ndarray], np.ndarray]:
        """Fit and transform on data.

        Args:
            images: input images to fit and correct

        Returns:
            profiles and corrected images

        Example:
            >>> profiles, corrected = basic.fit_transform(images)
        """
        self.fit(images)
        corrected = self.transform(images, timelapse)

        # NOTE or only return corrected images and user can get profiles separately
        return corrected

    @property
    def score(self):
        """The BaSiC fit final score"""
        return self._score

    @property
    def reweight_score(self):
        """The BaSiC fit final reweighting score"""
        return self._reweight_score

    @property
    def settings(self) -> Dict:
        """Current settings.

        Returns:
            current settings
        """
        return self.dict()<|MERGE_RESOLUTION|>--- conflicted
+++ resolved
@@ -11,13 +11,9 @@
 from concurrent.futures import ThreadPoolExecutor
 from enum import Enum
 from multiprocessing import cpu_count
-<<<<<<< HEAD
 from typing import Dict, Iterable, Tuple, Union, Optional
-=======
-from typing import Dict, Tuple, Union
 import time
 import logging
->>>>>>> 727ebb0d
 
 # 3rd party modules
 import numpy as np
@@ -226,7 +222,9 @@
             >>> basic.fit(images)
 
         """
-<<<<<<< HEAD
+        logger.info("=== BaSiC fit started ===")
+        start_time = time.monotonic()
+
         # TODO: sorted version and baseline calc.
         Im = device_put(images).astype(jnp.float32)
         Im = self._resize(Im)
@@ -250,57 +248,6 @@
                 max_mu=init_mu * self.max_mu_coef,
                 D_Z_max=jnp.min(Im),
                 image_norm=jnp.linalg.norm(Im.flatten(), ord=2),
-=======
-        assert images.ndim == 3
-
-        logger.info("=== BaSiC fit started ===")
-        start_time = time.monotonic()
-        # Resize the images
-        images = images.astype(np.float64)
-        working_shape = (self.working_size, self.working_size, images.shape[2])
-        D = resize(
-            images, (working_shape), order=1, mode="symmetric", preserve_range=True
-        )
-
-        # Get initial frequencies
-        D_mean = D.mean(axis=2)
-        D_mean /= D_mean.mean()
-        W_D_mean = dct(dct(D_mean, norm="ortho").T, norm="ortho")
-
-        # Set lambdas if null
-        if self.lambda_flatfield == 0:
-            self.lambda_flatfield = np.sum(np.abs(W_D_mean)) / 400 * 0.5
-        if self.lambda_darkfield == 0:
-            self.lambda_darkfield = self.lambda_flatfield * 0.2
-
-        D = np.sort(D, axis=2)
-
-        X_A_offset = np.zeros(D.shape[:2])
-        weight = np.ones(D.shape)
-
-        # TODO: The original implementation includes a segmentation argument.
-        # if segmentation is not None:
-        #     segmentation = np.array(segmentation)
-        #     segmentation = np.transpose(segmentation, (1, 2, 0))
-        #     for i in range(weight.shape[2]):
-        #         weight[segmentation] = 1e-6
-        #     # weight[options.segmentation] = 1e-6
-
-        flatfield_last = np.ones(D.shape[:2])
-        darkfield_last = np.random.randn(*D.shape[:2])
-
-        for reweighting_iter in range(self.max_reweight_iterations):
-            logger.info(f"reweighting iteration {reweighting_iter}")
-            reweighting_iter += 1
-
-            # TODO: Included in the original code
-            # if initial_flatfield:
-            #     # TODO: implement inexact_alm_rspca_l1_intflat?
-            #     raise IOError("Initial flatfield option not implemented yet!")
-            # else:
-            X_k_A, X_k_E, X_k_A_offset, self._score = inexact_alm_rspca_l1(
-                D, weight=weight, **self.dict(include=self._alm_settings)
->>>>>>> 727ebb0d
             )
         )
 
@@ -318,7 +265,8 @@
             fitting_step = ApproximateFit(**fit_params)
 
         for i in range(self.max_reweight_iterations):
-            # TODO: loop jit?
+            logger.info(f"reweighting iteration {i}")
+            # TODO: loop jit
             # TODO: reusing last values?
             S = jnp.zeros(Im.shape[1:], dtype=jnp.float32)
             D_R = jnp.zeros(Im.shape[1:], dtype=jnp.float32)
@@ -334,9 +282,10 @@
                 B,
                 I_R,
             )
-<<<<<<< HEAD
+            logger.info("single-step optimization score: {norm_ratio}.")
             self._score = norm_ratio
-            # TODO: warn if not converged
+            if not converged:
+                logger.warning("single-step optimization did not converge.")
             mean_S = jnp.mean(S)
             S = S / mean_S  # flatfields
             B = B * mean_S  # baseline
@@ -347,6 +296,7 @@
             self._weight = W
             self._residual = I_R
 
+            logger.info(f"Iteration {i} finished.")
             if last_S is not None:
                 mad_flatfield = jnp.sum(jnp.abs(S - last_S)) / jnp.sum(np.abs(last_S))
                 if self.get_darkfield:
@@ -356,8 +306,14 @@
                     self._reweight_score = max(mad_flatfield, mad_darkfield)
                 else:
                     self._reweight_score = mad_flatfield
+                logger.info(f"reweighting score: {self._reweight_score}")
+                logger.info(f"elapsed time: {time.monotonic() - start_time} seconds")
+
                 if self._reweight_score <= self.reweighting_tol:
+                    logger.info("Reweighting converged.")
                     break
+            if i == self.max_reweight_iterations - 1:
+                logger.warning("Reweighting did not converge.")
             last_S = S
             last_D = D
 
@@ -367,38 +323,9 @@
         self.flatfield = S
         self.darkfield = D
         self.baseline = B
-=======
-            temp_diff = np.sum(np.abs(darkfield_current - darkfield_last))
-            if temp_diff < 1e-7:
-                mad_darkfield = 0
-            else:
-                mad_darkfield = temp_diff / np.maximum(
-                    np.sum(np.abs(darkfield_last)), 1e-6
-                )
-            flatfield_last = flatfield_current
-            darkfield_last = darkfield_current
-            self._reweight_score = np.maximum(mad_flatfield, mad_darkfield)
-            logger.info(f"Iteration {reweighting_iter} finished.")
-            logger.info(f"reweighting score: {self._reweight_score}")
-            logger.info(f"elapsed time: {time.monotonic() - start_time} seconds")
-            if self._reweight_score <= self.reweighting_tol:
-                logger.info("Reweighting converged.")
-                break
-            if reweighting_iter == self.max_reweight_iterations - 1:
-                logger.warning("Reweighting did not converge.")
-
-        shading = np.mean(X_A, 2) - X_A_offset
-        self.flatfield = shading / shading.mean()
-
-        if self.get_darkfield:
-            self.darkfield = X_A_offset
-
-        self._darkfield = self.darkfield
-        self._flatfield = self.flatfield
         logger.info(
             f"=== BaSiC fit finished in {time.monotonic()-start_time} seconds ==="
         )
->>>>>>> 727ebb0d
 
     def transform(
         self, images: np.ndarray, timelapse: bool = False
