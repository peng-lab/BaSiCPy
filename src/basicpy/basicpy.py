"""Main BaSiC class.
"""

# Core modules
from __future__ import annotations

import json
import logging
import os
import time
from enum import Enum
from multiprocessing import cpu_count
from pathlib import Path
from typing import Dict, List, Optional, Tuple, Union

import jax.numpy as jnp

# 3rd party modules
import numpy as np
from jax import device_put
from jax.image import ResizeMethod
from jax.image import resize as jax_resize

# FIXME change this to jax.xla.XlaRuntimeError
# when https://github.com/google/jax/pull/10676 gets merged
from pydantic import BaseModel, Field, PrivateAttr
from skimage.transform import resize as skimage_resize

from basicpy._jax_routines import ApproximateFit, LadmapFit
from basicpy.tools.dct_tools import JaxDCT

# Package modules
from basicpy.types import ArrayLike, PathLike

newax = jnp.newaxis

# from basicpy.tools.dct2d_tools import dct2d, idct2d
# from basicpy.tools.inexact_alm import inexact_alm_rspca_l1

# Get number of available threads to limit CPU thrashing
# From preadator: https://pypi.org/project/preadator/
if hasattr(os, "sched_getaffinity"):
    # On Linux, we can detect how many cores are assigned to this process.
    # This is especially useful when running in a Docker container, when the
    # number of cores is intentionally limited.
    NUM_THREADS = len(os.sched_getaffinity(0))  # type: ignore
else:
    # Default back to multiprocessing cpu_count, which is always going to count
    # the total number of cpus
    NUM_THREADS = cpu_count()

# initialize logger with the package name
logger = logging.getLogger(__name__)


class Device(Enum):

    cpu: str = "cpu"
    gpu: str = "gpu"
    tpu: str = "tpu"


class FittingMode(str, Enum):

    ladmap: str = "ladmap"
    approximate: str = "approximate"


class ResizeMode(str, Enum):

    jax: str = "jax"
    skimage: str = "skimage"
    skimage_dask: str = "skimage_dask"


class TimelapseTransformMode(str, Enum):

    additive: str = "additive"
    multiplicative: str = "multiplicative"


# multiple channels should be handled by creating a `basic` object for each chan
class BaSiC(BaseModel):
    """A class for fitting and applying BaSiC illumination correction profiles."""

    baseline: Optional[np.ndarray] = Field(
        None,
        description="Holds the baseline for the shading model.",
        exclude=True,  # Don't dump to output json/yaml
    )
    darkfield: np.ndarray = Field(
        default_factory=lambda: np.zeros((128, 128), dtype=np.float64),
        description="Holds the darkfield component for the shading model.",
        exclude=True,  # Don't dump to output json/yaml
    )
    device: Device = Field(
        Device.cpu,
        description="Must be one of ['cpu','gpu','tpu'].",
        exclude=True,  # Don't dump to output json/yaml
    )
    fitting_mode: FittingMode = Field(
        FittingMode.ladmap, description="Must be one of ['ladmap', 'approximate']"
    )

    epsilon: float = Field(
        0.1,
        description="Weight regularization term.",
    )
    flatfield: np.ndarray = Field(
        default_factory=lambda: np.zeros((128, 128), dtype=np.float64),
        description="Holds the flatfield component for the shading model.",
        exclude=True,  # Don't dump to output json/yaml
    )
    get_darkfield: bool = Field(
        False,
        description="When True, will estimate the darkfield shading component.",
    )
    smoothness_flatfield: float = Field(
        1.0, description="Weight of the flatfield term in the Lagrangian."
    )
    smoothness_darkfield: float = Field(
        1.0, description="Weight of the darkfield term in the Lagrangian."
    )
    sparse_cost_darkfield: float = Field(
        0.01, description="Weight of the darkfield sparse term in the Lagrangian."
    )
    max_iterations: int = Field(
        500,
        description="Maximum number of iterations for single optimization.",
    )
    max_reweight_iterations: int = Field(
        10,
        description="Maximum number of reweighting iterations.",
    )
    max_reweight_iterations_baseline: int = Field(
        5,
        description="Maximum number of reweighting iterations for baseline.",
    )
    max_workers: int = Field(
        NUM_THREADS,
        description="Maximum number of threads used for processing.",
        exclude=True,  # Don't dump to output json/yaml
    )
    rho: float = Field(1.5, description="Parameter rho for mu update.")
    mu_coef: float = Field(12.5, description="Coefficient for initial mu value.")
    max_mu_coef: float = Field(
        1e7, description="Maximum allowed value of mu, divided by the initial value."
    )
    optimization_tol: float = Field(
        1e-3,
        description="Optimization tolerance.",
    )
    optimization_tol_diff: float = Field(
        1e-2,
        description="Optimization tolerance for update diff.",
    )
    resize_mode: ResizeMode = Field(
        ResizeMode.jax,
        description="Resize mode to use when downsampling images. "
        + "Must be one of 'jax', 'skimage', and 'skimage_dask'",
    )
    resize_params: Dict = Field(
        {},
        description="Parameters for the resize function when downsampling images.",
    )
    reweighting_tol: float = Field(
        1e-2,
        description="Reweighting tolerance in mean absolute difference of images.",
    )
    sort_intensity: bool = Field(
        False,
        description="Whether or not to sort the intensities of the image.",
    )
    working_size: Optional[Union[int, List[int]]] = Field(
        128,
        description="Size for running computations. None means no rescaling.",
    )

    # Private attributes for internal processing
    _score: float = PrivateAttr(None)
    _reweight_score: float = PrivateAttr(None)
    _weight: float = PrivateAttr(None)
    _weight_dark: float = PrivateAttr(None)
    _residual: float = PrivateAttr(None)
    _S: float = PrivateAttr(None)
    _B: float = PrivateAttr(None)
    _D_R: float = PrivateAttr(None)
    _D_Z: float = PrivateAttr(None)
    _smoothness_flatfield: float = PrivateAttr(None)
    _smoothness_darkfield: float = PrivateAttr(None)
    _sparse_cost_darkfield: float = PrivateAttr(None)

    _settings_fname = "settings.json"
    _profiles_fname = "profiles.npy"

    class Config:

        arbitrary_types_allowed = True
        extra = "forbid"

    def __init__(self, **kwargs) -> None:
        """Initialize BaSiC with the provided settings."""

        log_str = f"Initializing BaSiC {id(self)} with parameters: \n"
        for k, v in kwargs.items():
            log_str += f"{k}: {v}\n"
        logger.info(log_str)

        super().__init__(**kwargs)

        if self.device is not Device.cpu:
            # TODO: sanity checks on device selection
            pass

    def __call__(
        self, images: np.ndarray, timelapse: bool = False
    ) -> Union[Tuple[np.ndarray, np.ndarray], np.ndarray]:
        """Shortcut for BaSiC.transform"""

        return self.transform(images, timelapse)

    def _resize(self, Im, target_shape):
        if self.resize_mode == ResizeMode.jax:
            resize_params = dict(method=ResizeMethod.LINEAR)
            resize_params.update(self.resize_params)
            Im = device_put(Im).astype(jnp.float32)
            return jax_resize(Im, target_shape, **resize_params)
        elif self.resize_mode == ResizeMode.skimage:
            Im = skimage_resize(
                Im, target_shape, preserve_range=True, **self.resize_params
            )
            return device_put(Im).astype(jnp.float32)
        elif self.resize_mode == ResizeMode.skimage_dask:
            assert np.array_equal(target_shape[:-2], Im.shape[:-2])
            import dask.array as da

            Im = (
                da.from_array(
                    [
                        skimage_resize(
                            Im[tuple(inds)],
                            target_shape[-2:],
                            preserve_range=True,
                            **self.resize_params,
                        )
                        for inds in np.ndindex(Im.shape[:-2])
                    ]
                )
                .reshape((*Im.shape[:-2], *target_shape[-2:]))
                .compute()
            )
            return device_put(Im).astype(jnp.float32)

    def _resize_to_working_size(self, Im):
        """
        Resize the images to the working size.
        """
        if self.working_size is not None:
            if np.isscalar(self.working_size):
                working_shape = [self.working_size] * (Im.ndim - 2)
            else:
                if not Im.ndim - 2 == len(self.working_size):
                    raise ValueError(
                        "working_size must be a scalar or match the image dimensions"
                    )
                else:
                    working_shape = self.working_size
            target_shape = [*Im.shape[:2], *working_shape]
            Im = self._resize(Im, target_shape)

        return Im

    def fit(
        self, images: np.ndarray, fitting_weight: Optional[np.ndarray] = None
    ) -> None:
        """
        Generate illumination correction profiles from images.

        Args:
            images: Input images to fit shading model.
                    Must be 3-dimensional or 4-dimensional array
                    with dimension of (T,Y,X) or (T,Z,Y,X).
                    T can be either of time or mosaic position.
            fitting_weight: relative fitting weight for each pixel.
                    Higher value means more contribution to fitting.
                    Must has the same shape as images.

        Example:
            >>> from basicpy import BaSiC
            >>> from basicpy import datasets as bdata
            >>> images = bdata.wsi_brain()
            >>> basic = BaSiC()  # use default settings
            >>> basic.fit(images)

        """

        ndim = images.ndim
        if images.ndim == 3:
            images = images[:, np.newaxis, ...]
            if fitting_weight is not None:
                fitting_weight = fitting_weight[:, np.newaxis, ...]
        elif images.ndim == 4:
            if self.fitting_mode == FittingMode.approximate:
                raise ValueError(
                    "Only 3-dimensional images are accepted for the approximate mode."
                )
        else:
            raise ValueError("images must be 3 or 4-dimensional array")

        if fitting_weight is not None and fitting_weight.shape != images.shape:
            raise ValueError("fitting_weight must have the same shape as images.")

        logger.info("=== BaSiC fit started ===")
        start_time = time.monotonic()

        Im = self._resize_to_working_size(images)

        if fitting_weight is not None:
            Ws = device_put(fitting_weight).astype(jnp.float32)
            Ws = self._resize_to_working_size(Ws)
            # normalize relative weight to 0 to 1
            Ws_min = jnp.min(Ws)
            Ws_max = jnp.max(Ws)
            Ws = (Ws - Ws_min) / (Ws_max - Ws_min)
        else:
            Ws = jnp.ones_like(Im)

        # Im2 and Ws2 will possibly be sorted
        if self.sort_intensity:
            inds = jnp.argsort(Im, axis=0)
            Im2 = jnp.take_along_axis(Im, inds, axis=0)
            Ws2 = jnp.take_along_axis(Ws, inds, axis=0)
        else:
            Im2 = Im
            Ws2 = Ws

        if self.fitting_mode == FittingMode.approximate:
            mean_image = jnp.mean(Im2, axis=0)
            mean_image = mean_image / jnp.mean(Im2)
            mean_image_dct = JaxDCT.dct3d(mean_image.T)
            self._smoothness_flatfield = (
                jnp.sum(jnp.abs(mean_image_dct)) / 800 * self.smoothness_flatfield
            )
            self._smoothness_darkfield = (
                self._smoothness_flatfield * self.smoothness_darkfield / 2.5
            )
            self._sparse_cost_darkfield = (
<<<<<<< HEAD
                self._smoothness_flatfield * self.sparse_cost_darkfield / 2.5 * 100
=======
                self._smoothness_darkfield * self.sparse_cost_darkfield * 100
>>>>>>> 559c94cb
            )
        else:
            self._smoothness_flatfield = self.smoothness_flatfield
            self._smoothness_darkfield = self.smoothness_darkfield
            self._sparse_cost_darkfield = self.sparse_cost_darkfield

        logger.info(f"_smoothness_flatfield set to {self._smoothness_flatfield}")
        logger.info(f"_smoothness_darkfield set to {self._smoothness_darkfield}")
        logger.info(f"_sparse_cost_darkfield set to {self._sparse_cost_darkfield}")

        # spectral_norm = jnp.linalg.norm(Im.reshape((Im.shape[0], -1)), ord=2)
        _temp = jnp.linalg.svd(Im2.reshape((Im2.shape[0], -1)), full_matrices=False)
        spectral_norm = _temp[1][0]

        if self.fitting_mode == FittingMode.approximate:
            init_mu = self.mu_coef / spectral_norm
        else:
            init_mu = self.mu_coef / spectral_norm / np.product(Im2.shape)
        fit_params = self.dict()
        fit_params.update(
            dict(
                smoothness_flatfield=self._smoothness_flatfield,
                smoothness_darkfield=self._smoothness_darkfield,
                sparse_cost_darkfield=self._sparse_cost_darkfield,
                # matrix 2-norm (largest sing. value)
                init_mu=init_mu,
                max_mu=init_mu * self.max_mu_coef,
                D_Z_max=jnp.min(Im2),
                image_norm=jnp.linalg.norm(Im2.flatten(), ord=2),
            )
        )

        # Initialize variables
        W = jnp.ones_like(Im2, dtype=jnp.float32)
        W_D = jnp.ones(Im2.shape[1:], dtype=jnp.float32)
        last_S = None
        last_D = None
        S = None
        D = None
        B = None

        if self.fitting_mode == FittingMode.ladmap:
            fitting_step = LadmapFit(**fit_params)
        else:
            fitting_step = ApproximateFit(**fit_params)

        for i in range(self.max_reweight_iterations):
            logger.info(f"reweighting iteration {i}")
            if self.fitting_mode == FittingMode.approximate:
                S = jnp.zeros(Im2.shape[1:], dtype=jnp.float32)
            else:
                S = jnp.median(Im2, axis=0)
            D_R = jnp.zeros(Im2.shape[1:], dtype=jnp.float32)
            D_Z = 0.0
            if self.fitting_mode == FittingMode.approximate:
                B = jnp.ones(Im2.shape[0], dtype=jnp.float32)
            else:
                B = jnp.ones(Im2.shape[0], dtype=jnp.float32)
            I_R = jnp.zeros(Im2.shape, dtype=jnp.float32)
            S, D_R, D_Z, I_R, B, norm_ratio, converged = fitting_step.fit(
                Im2,
                W,
                W_D,
                S,
                D_R,
                D_Z,
                B,
                I_R,
            )
            logger.info(f"single-step optimization score: {norm_ratio}.")
            logger.info(f"mean of S: {float(jnp.mean(S))}.")
            self._score = norm_ratio
            if not converged:
                logger.warning("single-step optimization did not converge.")
            if S.max() == 0:
                logger.error("S is zero. Please try to increase smoothness_darkfield.")
                raise RuntimeError(
                    "S is zero. Please try to increase smoothness_darkfield."
                )
            self._S = S
            self._D_R = D_R
            self._B = B
            self._D_Z = D_Z
            D = fitting_step.calc_darkfield(S, D_R, D_Z)  # darkfield
            mean_S = jnp.mean(S)
            S = S / mean_S  # flatfields
            B = B * mean_S  # baseline
            I_B = B[:, newax, newax, newax] * S[newax, ...] + D[newax, ...]
            W = fitting_step.calc_weights(I_B, I_R) * Ws2
            W_D = fitting_step.calc_dark_weights(D_R)

            self._weight = W
            self._weight_dark = W_D
            self._residual = I_R

            logger.info(f"Iteration {i} finished.")
            if last_S is not None:
                mad_flatfield = jnp.sum(jnp.abs(S - last_S)) / jnp.sum(np.abs(last_S))
                if self.get_darkfield:
                    mad_darkfield = jnp.sum(jnp.abs(D - last_D)) / max(
                        jnp.sum(jnp.abs(last_D)), 1
                    )  # assumes the amplitude of darkfield is more than 1
                    self._reweight_score = max(mad_flatfield, mad_darkfield)
                else:
                    self._reweight_score = mad_flatfield
                logger.info(f"reweighting score: {self._reweight_score}")
                logger.info(f"elapsed time: {time.monotonic() - start_time} seconds")

                if self._reweight_score <= self.reweighting_tol:
                    logger.info("Reweighting converged.")
                    break
            if i == self.max_reweight_iterations - 1:
                logger.warning("Reweighting did not converge.")
            last_S = S
            last_D = D

        assert S is not None
        assert D is not None
        assert B is not None

        if self.sort_intensity:
            for i in range(self.max_reweight_iterations_baseline):
                B = jnp.ones(Im.shape[0], dtype=jnp.float32)
                if self.fitting_mode == FittingMode.approximate:
                    B = jnp.mean(Im, axis=(1, 2, 3))
                I_R = jnp.zeros(Im.shape, dtype=jnp.float32)
                logger.info(f"reweighting iteration for baseline {i}")
                I_R, B, norm_ratio, converged = fitting_step.fit_baseline(
                    Im,
                    W,
                    S,
                    D,
                    B,
                    I_R,
                )

                I_B = B[:, newax, newax, newax] * S[newax, ...] + D[newax, ...]
                W = fitting_step.calc_weights_baseline(I_B, I_R) * Ws
                self._weight = W
                self._residual = I_R
                logger.info(f"Iteration {i} finished.")

        self.flatfield = skimage_resize(S, images.shape[1:])
        self.darkfield = skimage_resize(D, images.shape[1:])
        if ndim == 3:
            self.flatfield = self.flatfield[0]
            self.darkfield = self.darkfield[0]
        self.baseline = B
        logger.info(
            f"=== BaSiC fit finished in {time.monotonic()-start_time} seconds ==="
        )

    def transform(
        self, images: np.ndarray, timelapse: Union[bool, TimelapseTransformMode] = False
    ) -> Union[Tuple[np.ndarray, np.ndarray], np.ndarray]:
        """Apply profile to images.

        Args:
            images: input images to correct. See `fit`.
            timelapse: If `True`, corrects the timelapse/photobleaching offsets,
                       assuming that the residual is the product of flatfield and
                       the object fluorescence. Also accepts "multplicative"
                       (the same as `True`) or "additive" (residual is the object
                       fluorescence).

        Returns:
            corrected images

        Example:
            >>> basic.fit(images)
            >>> corrected = basic.transform(images)
        """

        if self.baseline is None:
            raise RuntimeError("BaSiC object is not initialized")

        logger.info("=== BaSiC transform started ===")
        start_time = time.monotonic()

        # Convert to the correct format
        im_float = images.astype(np.float32)

        # Image = B_n x S_l + D_l + I_R_nl

        # in timelapse cases ...
        # "Multiplicative" mode
        # Real Image x S_l = I_R_nl
        # Image = (B_n + Real Image) x S_l + D_l
        # Real Image = (Image - D_l) / S_l - B_n

        # "Additive" mode
        # Real Image = I_R_nl
        # Image = B_n x S_l + D_l + Real Image
        # Real Image = Image - D_l - (S_l x B_n)

        # in non-timelapse cases ...
        # we assume B_n is the mean of Real Image
        # and then always assume Multiplicative mode
        # the image model is
        # Image = Real Image x S_l + D_l
        # Real Image = (Image - D_l) / S_l

        if timelapse:
            if timelapse is True:
                timelapse = TimelapseTransformMode.multiplicative

            baseline_inds = tuple([slice(None)] + ([np.newaxis] * (im_float.ndim - 1)))
            if timelapse == TimelapseTransformMode.multiplicative:
                output = (im_float - self.darkfield[np.newaxis]) / self.flatfield[
                    np.newaxis
                ] - self.baseline[baseline_inds]
            elif timelapse == TimelapseTransformMode.additive:
                baseline_flatfield = (
                    self.flatfield[np.newaxis] * self.baseline[baseline_inds]
                )
                output = im_float - self.darkfield[np.newaxis] - baseline_flatfield
            else:
                raise ValueError(
                    "timelapse value must be bool, 'multiplicative' or 'additive'"
                )
        else:
            output = (im_float - self.darkfield[np.newaxis]) / self.flatfield[
                np.newaxis
            ]
        logger.info(
            f"=== BaSiC transform finished in {time.monotonic()-start_time} seconds ==="
        )
        return output

    # REFACTOR large datasets will probably prefer saving corrected images to
    # files directly, a generator may be handy
    def fit_transform(
        self, images: ArrayLike, timelapse: bool = True
    ) -> Union[Tuple[np.ndarray, np.ndarray], np.ndarray]:
        """Fit and transform on data.

        Args:
            images: input images to fit and correct. See `fit`.

        Returns:
            corrected images

        Example:
            >>> corrected = basic.fit_transform(images)
        """
        self.fit(images)
        corrected = self.transform(images, timelapse)

        return corrected

    @property
    def score(self):
        """The BaSiC fit final score"""
        return self._score

    @property
    def reweight_score(self):
        """The BaSiC fit final reweighting score"""
        return self._reweight_score

    @property
    def settings(self) -> Dict:
        """Current settings.

        Returns:
            current settings
        """
        return self.dict()

    def save_model(self, model_dir: PathLike, overwrite: bool = False) -> None:
        """Save current model to folder.

        Args:
            model_dir: path to model directory

        Raises:
            FileExistsError: if model directory already exists"""
        path = Path(model_dir)

        try:
            path.mkdir()
        except FileExistsError:
            if not overwrite:
                raise FileExistsError("Model folder already exists.")

        # save settings
        with open(path / self._settings_fname, "w") as fp:
            # see pydantic docs for output options
            fp.write(self.json())

        # NOTE emit warning if profiles are all zeros? fit probably not run
        # save profiles
        profiles = np.array((self.flatfield, self.darkfield))
        np.save(path / self._profiles_fname, profiles)

    @classmethod
    def load_model(cls, model_dir: PathLike) -> BaSiC:
        """Create a new instance from a model folder."""
        path = Path(model_dir)

        if not path.exists():
            raise FileNotFoundError("Model directory not found.")

        with open(path / cls._settings_fname) as fp:
            model = json.load(fp)

        profiles = np.load(path / cls._profiles_fname)
        model["flatfield"] = profiles[0]
        model["darkfield"] = profiles[1]

        return BaSiC(**model)<|MERGE_RESOLUTION|>--- conflicted
+++ resolved
@@ -345,11 +345,7 @@
                 self._smoothness_flatfield * self.smoothness_darkfield / 2.5
             )
             self._sparse_cost_darkfield = (
-<<<<<<< HEAD
-                self._smoothness_flatfield * self.sparse_cost_darkfield / 2.5 * 100
-=======
                 self._smoothness_darkfield * self.sparse_cost_darkfield * 100
->>>>>>> 559c94cb
             )
         else:
             self._smoothness_flatfield = self.smoothness_flatfield
