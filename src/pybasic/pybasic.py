--- conflicted
+++ resolved
@@ -46,11 +46,7 @@
         description="Holds the darkfield component for the shading model.",
         exclude=True,  # Don't dump to output json/yaml
     )
-<<<<<<< HEAD
     device: Device = Field(
-=======
-    device: np.ndarray = Field(
->>>>>>> 8c846c6c
         Device.cpu,
         description="Must be one of ['cpu','gpu','tpu'].",
         exclude=True,  # Don't dump to output json/yaml
@@ -68,11 +64,7 @@
         description="Holds the flatfield component for the shading model.",
         exclude=True,  # Don't dump to output json/yaml
     )
-<<<<<<< HEAD
-    get_dark: bool = Field(
-=======
     get_darkfield: bool = Field(
->>>>>>> 8c846c6c
         False,
         description="When True, will estimate the darkfield shading component.",
     )
