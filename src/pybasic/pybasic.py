"""Main BaSiC class.

Todo:
    Keep examples up to date with changing API.
"""
from __future__ import annotations
<<<<<<< HEAD
from typing import List, Tuple, Union
from enum import Enum
=======

from typing import Iterable, List, NamedTuple, Optional, Union
>>>>>>> cf5bcb43

# import jax
import jax.numpy as jnp
import numpy as np

# REFACTOR relative imports or package level?
from .profile import Profile
from .types import ArrayLike

from pydantic import Field, BaseModel, PrivateAttr

# from pybasic.tools.dct2d_tools import dct2d, idct2d
# from pybasic.tools.inexact_alm import inexact_alm_rspca_l1


# Shorthand for common operations
mm = jnp.matmul


class EstimationMode(Enum):

    l0: str = "l0"

<<<<<<< HEAD

class Device(Enum):

    cpu: str = "cpu"
    gpu: str = "gpu"
    tpu: str = "tpu"


# multiple channels should be handled by creating a `basic` object for each chan
class BaSiC(BaseModel):
    """A class for fitting and applying BaSiC illumination correction profiles."""

    darkfield: np.ndarray = Field(
        default_factory=lambda: np.zeros((128, 128), dtype=np.float64),
        description="Holds the darkfield component for the shading model.",
        exclude=True,  # Don't dump to output json/yaml
    )
    device: np.ndarray = Field(
        Device.cpu,
        description="Must be one of ['cpu','gpu','tpu'].",
        exclude=True,  # Don't dump to output json/yaml
    )
    epsilon: float = Field(
        0.1,
        description="Weight regularization term.",
    )
    estimation_mode: EstimationMode = Field(
        "l0",
        description="Flatfield offset for weight updates.",
    )
    flatfield: np.ndarray = Field(
        default_factory=lambda: np.zeros((128, 128), dtype=np.float64),
        description="Holds the flatfield component for the shading model.",
        exclude=True,  # Don't dump to output json/yaml
    )
    get_dark: bool = Field(
        False,
        description="When True, will estimate the darkfield shading component.",
    )
    lambda_darkfield: float = Field(
        0.0,
        description="Darkfield offset for weight updates.",
    )
    lambda_flatfield: float = Field(
        0.0,
        description="Flatfield offset for weight updates.",
    )
    max_iterations: int = Field(
        500,
        description="Maximum number of iterations.",
    )
    max_reweight_iterations: int = Field(
        10,
        description="Maximum number of reweighting iterations.",
    )
    optimization_tol: float = Field(
        1e-6,
        description="Optimization tolerance.",
    )
    reweighting_tol: float = Field(
        1e-3,
        description="Reweighting tolerance.",
    )
    varying_coeff: bool = Field(
        True,
        description="This description will need to be filled in.",
    )
    working_size: int = Field(
        128,
        description="Size for running computations. Should be a power of 2 (2^n).",
    )

    # Private attributes for internal processing
    _score: float = PrivateAttr(None)
    _reweight_score: float = PrivateAttr(None)

    class Config:

        arbitrary_types_allowed = True

    def __init__(self, **kwargs) -> None:
        """Initialize BaSiC with the provided settings."""

        super().__init__(**kwargs)

        if self.working_size != 128:
            self.darkfield = np.zeros((self.working_size,) * 2, dtype=np.float64)
            self.flatfield = np.zeros((self.working_size,) * 2, dtype=np.float64)

        if self.device is not Device.cpu:
            # TODO: sanity checks on device selection
            pass

    def fit(self, images: np.ndarray) -> None:
=======
        Args:
            darkfield: whether to estimate a darkfield correction
            epsilon:
            estimation_mode:
            lambda_darkfield:
            lambda_flatfield:
            max_iterations: maximum number of iterations allowed in the optimization
            max_reweight_iterations:
            optimization_tol: error tolerance in the optimization
            reweighting_tol:
            timelapse: whether to estimate photobleaching effect
            varying_coeff:
            working_size:
            device: device to use, options are `"cpu"`, `"gpu"`, `"tpu"`

        See Also:
            :meth:`pybasic.Settings`

        Todo:
            * Fill in parameter descriptions
        """
        self.settings = Settings(
            darkfield=darkfield,
            epsilon=epsilon,
            estimation_mode=estimation_mode,
            lambda_darkfield=lambda_darkfield,
            lambda_flatfield=lambda_flatfield,
            max_iterations=max_iterations,
            max_reweight_iterations=max_reweight_iterations,
            optimization_tol=optimization_tol,
            reweighting_tol=reweighting_tol,
            timelapse=timelapse,
            varying_coeff=varying_coeff,
            working_size=working_size,
        )

        self.params = None

        self.device = device
        self._check_device()

    def _check_device(self):
        """Check that device is accessible."""
        ...

    def fit(self, images: Iterable[ArrayLike]):
>>>>>>> cf5bcb43
        """Generate illumination correction profiles.

        Args:
            images: input images to predict illumination model

        Example:
            >>> from pybasic import BaSiC
            >>> from pybasic.tools import load_images
            >>> images = load_images('./images')
            >>> basic = BaSiC()  # use default settings
            >>> basic.fit(images)

        Tip:
            * Use a generator to provide images, reducing memory usage
        """
        # initial parameters from settings
        if self.params is None:
            self.params = self._initialize_params(images)

        ...  # do stuff

<<<<<<< HEAD
    def predict(
        self, images: np.ndarray, timelapse: bool = False
    ) -> Union[Tuple[np.ndarray, np.ndarray], np.ndarray]:
=======
    def _initialize_params(self, im_stack: np.ndarray):
        """Compute initial model parameters.

        Args:
            im_stack: input images as a stack
        """
        ...  # do stuff and set `self.params`

    def predict(self, images: Iterable[np.ndarray]) -> List[np.ndarray]:
>>>>>>> cf5bcb43
        """Apply profile to images.

        Args:
            images: input images to correct
            timelapse: calculate timelapse/photobleaching offsets

        Returns:
            generator to apply illumination correction

        Example:
            >>> basic.fit(images)
            >>> corrected = basic.predict(images)
            >>> for i, im in enumerate(corrected):
            ...     imsave(f"image_{i}.tif")
        """

        # Initialize the output
        output = np.zeros(images.shape, dtype=images.dtype)

        if self.settings.timelapse:
            # calculate timelapse from input series
            ...

        def apply_profiles(im):
            for prof in self.profiles:
                im = prof.apply(im)

<<<<<<< HEAD
        output = apply_profiles(images)

        return output

    # REFACTOR large datasets will probably prefer saving corrected images to
    # files directly, a generator may be handy
    def fit_predict(
        self, images: ArrayLike, timelapse: bool = True
    ) -> Union[Tuple[np.ndarray, np.ndarray], np.ndarray]:
=======
        # NOTE also consider making this a generator
        return [apply_profiles(im) for im in images]

    # REFACTOR large datasets will probably prefer saving corrected images to
    # files directly, a generator may be handy
    def fit_predict(self, images: Iterable[ArrayLike]) -> List[np.ndarray]:
>>>>>>> cf5bcb43
        """Fit and predict on data.

        Args:
            images: input images to fit and correct

        Returns:
            profiles and corrected images

        Example:
            >>> profiles, corrected = basic.fit_predict(images)
        """
        self.fit(images)
<<<<<<< HEAD
        corrected = self.predict(images, timelapse)

        # NOTE or only return corrected images and user can get profiles separately
        return corrected

    @property
    def score(self):
        """The BaSiC fit final score"""
        return self._score

    @property
    def reweight_score(self):
        """The BaSiC fit final reweighting score"""
        return self._reweight_score
=======
        corrected = self.predict(images)
        return corrected

    def score(self, *args, **kwargs):
        """Return a score for the current model.

        Args:
            args: arguments
            kwargs: keyword arguments
        """
        ...
>>>>>>> cf5bcb43

    @property
    def device(self) -> str:
        """Current device.

        Returns:
            current device
        """
        return self._device

    @device.setter
    def device(self, value: str):
        self._device = value

    @property
    def params(self) -> Union[NamedTuple, None]:
        """Current parameters.

        Returns:
            current parameters
        """
        return self._params

    @params.setter
    def params(self, value: Optional[NamedTuple]):
        self._params = value

    @property
    def profiles(self) -> List[Profile]:
        """Illumination correction profiles.

        Returns:
            profiles

        Example:
            >>> flatfield_prof = Profile(np.load("flatfield.npy"), type="flatfield")
            >>> darkfield_prof = Profile(np.load("darkfield.npy"), type="darkfield")
            >>> basic = BaSiC()
            >>> basic.profiles = [flatfield_prof, darfield_prof]
        """
        return self._profiles

    @profiles.setter
    def profiles(self, profiles: List[Profile]):
        self._profiles = profiles

    @property
    def settings(self) -> Settings:
        """Current settings.

        Returns:
            current settings
        """
        return self._settings

<<<<<<< HEAD
        Args:
            im_stack: input images as a stack

        Returns:
            initial parameters
        """
        ...
        return
=======
    @settings.setter
    def settings(self, value: Settings):
        self._settings = value

    def __repr__(self):
        return self._settings.__repr__()
>>>>>>> cf5bcb43
<|MERGE_RESOLUTION|>--- conflicted
+++ resolved
@@ -4,13 +4,8 @@
     Keep examples up to date with changing API.
 """
 from __future__ import annotations
-<<<<<<< HEAD
-from typing import List, Tuple, Union
+from typing import List, Tuple, Union, NamedTuple, Dict, Optional
 from enum import Enum
-=======
-
-from typing import Iterable, List, NamedTuple, Optional, Union
->>>>>>> cf5bcb43
 
 # import jax
 import jax.numpy as jnp
@@ -34,7 +29,6 @@
 
     l0: str = "l0"
 
-<<<<<<< HEAD
 
 class Device(Enum):
 
@@ -129,54 +123,6 @@
             pass
 
     def fit(self, images: np.ndarray) -> None:
-=======
-        Args:
-            darkfield: whether to estimate a darkfield correction
-            epsilon:
-            estimation_mode:
-            lambda_darkfield:
-            lambda_flatfield:
-            max_iterations: maximum number of iterations allowed in the optimization
-            max_reweight_iterations:
-            optimization_tol: error tolerance in the optimization
-            reweighting_tol:
-            timelapse: whether to estimate photobleaching effect
-            varying_coeff:
-            working_size:
-            device: device to use, options are `"cpu"`, `"gpu"`, `"tpu"`
-
-        See Also:
-            :meth:`pybasic.Settings`
-
-        Todo:
-            * Fill in parameter descriptions
-        """
-        self.settings = Settings(
-            darkfield=darkfield,
-            epsilon=epsilon,
-            estimation_mode=estimation_mode,
-            lambda_darkfield=lambda_darkfield,
-            lambda_flatfield=lambda_flatfield,
-            max_iterations=max_iterations,
-            max_reweight_iterations=max_reweight_iterations,
-            optimization_tol=optimization_tol,
-            reweighting_tol=reweighting_tol,
-            timelapse=timelapse,
-            varying_coeff=varying_coeff,
-            working_size=working_size,
-        )
-
-        self.params = None
-
-        self.device = device
-        self._check_device()
-
-    def _check_device(self):
-        """Check that device is accessible."""
-        ...
-
-    def fit(self, images: Iterable[ArrayLike]):
->>>>>>> cf5bcb43
         """Generate illumination correction profiles.
 
         Args:
@@ -198,21 +144,9 @@
 
         ...  # do stuff
 
-<<<<<<< HEAD
     def predict(
         self, images: np.ndarray, timelapse: bool = False
     ) -> Union[Tuple[np.ndarray, np.ndarray], np.ndarray]:
-=======
-    def _initialize_params(self, im_stack: np.ndarray):
-        """Compute initial model parameters.
-
-        Args:
-            im_stack: input images as a stack
-        """
-        ...  # do stuff and set `self.params`
-
-    def predict(self, images: Iterable[np.ndarray]) -> List[np.ndarray]:
->>>>>>> cf5bcb43
         """Apply profile to images.
 
         Args:
@@ -232,7 +166,7 @@
         # Initialize the output
         output = np.zeros(images.shape, dtype=images.dtype)
 
-        if self.settings.timelapse:
+        if timelapse:
             # calculate timelapse from input series
             ...
 
@@ -240,7 +174,6 @@
             for prof in self.profiles:
                 im = prof.apply(im)
 
-<<<<<<< HEAD
         output = apply_profiles(images)
 
         return output
@@ -250,14 +183,6 @@
     def fit_predict(
         self, images: ArrayLike, timelapse: bool = True
     ) -> Union[Tuple[np.ndarray, np.ndarray], np.ndarray]:
-=======
-        # NOTE also consider making this a generator
-        return [apply_profiles(im) for im in images]
-
-    # REFACTOR large datasets will probably prefer saving corrected images to
-    # files directly, a generator may be handy
-    def fit_predict(self, images: Iterable[ArrayLike]) -> List[np.ndarray]:
->>>>>>> cf5bcb43
         """Fit and predict on data.
 
         Args:
@@ -270,7 +195,6 @@
             >>> profiles, corrected = basic.fit_predict(images)
         """
         self.fit(images)
-<<<<<<< HEAD
         corrected = self.predict(images, timelapse)
 
         # NOTE or only return corrected images and user can get profiles separately
@@ -285,32 +209,6 @@
     def reweight_score(self):
         """The BaSiC fit final reweighting score"""
         return self._reweight_score
-=======
-        corrected = self.predict(images)
-        return corrected
-
-    def score(self, *args, **kwargs):
-        """Return a score for the current model.
-
-        Args:
-            args: arguments
-            kwargs: keyword arguments
-        """
-        ...
->>>>>>> cf5bcb43
-
-    @property
-    def device(self) -> str:
-        """Current device.
-
-        Returns:
-            current device
-        """
-        return self._device
-
-    @device.setter
-    def device(self, value: str):
-        self._device = value
 
     @property
     def params(self) -> Union[NamedTuple, None]:
@@ -345,28 +243,10 @@
         self._profiles = profiles
 
     @property
-    def settings(self) -> Settings:
+    def settings(self) -> Dict:
         """Current settings.
 
         Returns:
             current settings
         """
-        return self._settings
-
-<<<<<<< HEAD
-        Args:
-            im_stack: input images as a stack
-
-        Returns:
-            initial parameters
-        """
-        ...
-        return
-=======
-    @settings.setter
-    def settings(self, value: Settings):
-        self._settings = value
-
-    def __repr__(self):
-        return self._settings.__repr__()
->>>>>>> cf5bcb43
+        return self.dict()